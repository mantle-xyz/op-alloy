--- conflicted
+++ resolved
@@ -3,15 +3,9 @@
 resolver = "2"
 
 [workspace.package]
-<<<<<<< HEAD
-version = "0.6.5"
-edition = "2021"
-rust-version = "1.81"
-=======
 version = "0.11.3"
 edition = "2024"
 rust-version = "1.85"
->>>>>>> b3d21e16
 authors = ["Alloy Contributors"]
 license = "MIT OR Apache-2.0"
 homepage = "https://github.com/alloy-rs/op-alloy"
@@ -42,28 +36,6 @@
 
 [workspace.dependencies]
 # Workspace
-<<<<<<< HEAD
-op-alloy-genesis = { version = "0.6.5", path = "crates/genesis", default-features = false }
-op-alloy-protocol = { version = "0.6.5", path = "crates/protocol", default-features = false }
-op-alloy-consensus = { version = "0.6.5", path = "crates/consensus", default-features = false }
-op-alloy-network = { version = "0.6.5", path = "crates/network", default-features = false }
-op-alloy-provider = { version = "0.6.5", path = "crates/provider", default-features = false }
-op-alloy-rpc-types = { version = "0.6.5", path = "crates/rpc-types", default-features = false }
-op-alloy-rpc-jsonrpsee = { version = "0.6.5", path = "crates/rpc-jsonrpsee", default-features = false }
-op-alloy-rpc-types-engine = { version = "0.6.5", path = "crates/rpc-types-engine", default-features = false }
-
-# Alloy
-alloy-eips = { version = "0.11", default-features = false }
-alloy-serde = { version = "0.11", default-features = false }
-alloy-signer = { version = "0.11", default-features = false }
-alloy-network = { version = "0.11", default-features = false }
-alloy-provider = { version = "0.11", default-features = false }
-alloy-transport = { version = "0.11", default-features = false }
-alloy-consensus = { version = "0.11", default-features = false }
-alloy-rpc-types-eth = { version = "0.11", default-features = false }
-alloy-rpc-types-engine = { version = "0.11", default-features = false }
-alloy-network-primitives = { version = "0.11", default-features = false }
-=======
 op-alloy-consensus = { version = "0.11.3", path = "crates/consensus", default-features = false }
 op-alloy-network = { version = "0.11.3", path = "crates/network", default-features = false }
 op-alloy-provider = { version = "0.11.3", path = "crates/provider", default-features = false }
@@ -83,22 +55,13 @@
 alloy-rpc-types-eth = { version = "0.12.5", default-features = false }
 alloy-rpc-types-engine = { version = "0.12.5", default-features = false }
 alloy-network-primitives = { version = "0.12.5", default-features = false }
->>>>>>> b3d21e16
 
 # Alloy RLP
 alloy-rlp = { version = "0.3", default-features = false }
 
 # Alloy Core
-<<<<<<< HEAD
-alloy-sol-types = { version = "0.8.12", default-features = false }
-alloy-primitives = { version = "0.8.12", default-features = false }
-
-# Revm
-revm = "18.0.0"
-=======
 alloy-sol-types = { version = "0.8.23", default-features = false }
 alloy-primitives = { version = "0.8.23", default-features = false }
->>>>>>> b3d21e16
 
 # Serde
 serde_repr = "0.1"
@@ -106,11 +69,7 @@
     "derive",
     "alloc",
 ] }
-<<<<<<< HEAD
-serde_with = "3.11"
-=======
 serde_with = "3.12"
->>>>>>> b3d21e16
 serde_json = { version = "1.0", default-features = false, features = ["alloc"] }
 
 # Encoding
@@ -130,17 +89,6 @@
 
 # misc
 cfg-if = "1"
-<<<<<<< HEAD
-async-trait = "0.1.83"
-unsigned-varint = "0.8.0"
-spin = { version = "0.9.8", features = ["mutex"] }
-derive_more = { version = "1.0", default-features = false }
-similar-asserts = "1.6"
-
-# tracing
-tracing-subscriber = "0.3.18"
-tracing = { version = "0.1.40", default-features = false }
-=======
 async-trait = "0.1.87"
 unsigned-varint = "0.8.0"
 spin = { version = "0.9.8", features = ["mutex"] }
@@ -152,7 +100,6 @@
 # tracing
 tracing-subscriber = "0.3.19"
 tracing = { version = "0.1.41", default-features = false }
->>>>>>> b3d21e16
 
 ## misc-testing
 arbitrary = { version = "1.4", features = ["derive"] }
@@ -161,11 +108,7 @@
 proptest = "1.6"
 proptest-derive = "0.5"
 tokio = "1"
-<<<<<<< HEAD
-rstest = "0.23.0"
-=======
 rstest = "0.24.0"
->>>>>>> b3d21e16
 
 ## crypto
 c-kzg = { version = "1.0", default-features = false }
