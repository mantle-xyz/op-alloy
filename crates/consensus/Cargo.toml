[package]
name = "op-alloy-consensus"
description = "Optimism alloy consensus types"

version.workspace = true
edition.workspace = true
rust-version.workspace = true
authors.workspace = true
license.workspace = true
homepage.workspace = true
repository.workspace = true
exclude.workspace = true

[lints]
workspace = true

[dependencies]
# Alloy
alloy-rlp.workspace = true
alloy-eips.workspace = true
alloy-consensus.workspace = true
alloy-primitives = { workspace = true, features = ["rlp"] }
<<<<<<< HEAD
=======

# compat
alloy-network = { workspace = true, optional = true }
alloy-rpc-types-eth = { workspace = true, optional = true }

# misc
thiserror.workspace = true
derive_more = { workspace = true, features = ["display"] }
>>>>>>> b3d21e16

# arbitrary
arbitrary = { workspace = true, features = ["derive"], optional = true }

# serde
serde_with = { workspace = true, optional = true }
alloy-serde = { workspace = true, optional = true }
serde = { workspace = true, features = ["derive"], optional = true }
<<<<<<< HEAD

# misc
spin.workspace = true
derive_more = { workspace = true, features = ["display"] }
=======
>>>>>>> b3d21e16

[dev-dependencies]
rand.workspace = true
bincode.workspace = true
serde_json.workspace = true
alloy-signer.workspace = true
tokio = { workspace = true, features = ["macros"] }
arbitrary = { workspace = true, features = ["derive"] }
<<<<<<< HEAD
alloy-primitives = { workspace = true, features = ["rand"] }
=======
alloy-primitives = { workspace = true, features = ["rand", "arbitrary"] }
>>>>>>> b3d21e16

[features]
default = ["std"]
std = ["alloy-eips/std", "alloy-consensus/std", "derive_more/std"]
alloy-compat = ["serde", "dep:alloy-network", "dep:alloy-rpc-types-eth"]
k256 = ["alloy-primitives/k256", "alloy-consensus/k256"]
kzg = ["alloy-eips/kzg", "alloy-consensus/kzg", "std"]
arbitrary = [
    "std",
    "dep:arbitrary",
    "alloy-consensus/arbitrary",
    "alloy-eips/arbitrary",
    "alloy-primitives/rand",
    "alloy-primitives/arbitrary",
]
serde = [
    "dep:serde",
    "dep:alloy-serde",
    "alloy-primitives/serde",
    "alloy-consensus/serde",
    "alloy-eips/serde",
]
serde-bincode-compat = ["serde_with"]<|MERGE_RESOLUTION|>--- conflicted
+++ resolved
@@ -20,8 +20,6 @@
 alloy-eips.workspace = true
 alloy-consensus.workspace = true
 alloy-primitives = { workspace = true, features = ["rlp"] }
-<<<<<<< HEAD
-=======
 
 # compat
 alloy-network = { workspace = true, optional = true }
@@ -30,7 +28,6 @@
 # misc
 thiserror.workspace = true
 derive_more = { workspace = true, features = ["display"] }
->>>>>>> b3d21e16
 
 # arbitrary
 arbitrary = { workspace = true, features = ["derive"], optional = true }
@@ -39,13 +36,6 @@
 serde_with = { workspace = true, optional = true }
 alloy-serde = { workspace = true, optional = true }
 serde = { workspace = true, features = ["derive"], optional = true }
-<<<<<<< HEAD
-
-# misc
-spin.workspace = true
-derive_more = { workspace = true, features = ["display"] }
-=======
->>>>>>> b3d21e16
 
 [dev-dependencies]
 rand.workspace = true
@@ -54,11 +44,7 @@
 alloy-signer.workspace = true
 tokio = { workspace = true, features = ["macros"] }
 arbitrary = { workspace = true, features = ["derive"] }
-<<<<<<< HEAD
-alloy-primitives = { workspace = true, features = ["rand"] }
-=======
 alloy-primitives = { workspace = true, features = ["rand", "arbitrary"] }
->>>>>>> b3d21e16
 
 [features]
 default = ["std"]
