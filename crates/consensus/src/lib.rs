#![doc = include_str!("../README.md")]
#![doc(
    html_logo_url = "https://raw.githubusercontent.com/alloy-rs/core/main/assets/alloy.jpg",
    html_favicon_url = "https://raw.githubusercontent.com/alloy-rs/core/main/assets/favicon.ico"
)]
#![cfg_attr(not(test), warn(unused_crate_dependencies))]
#![cfg_attr(docsrs, feature(doc_cfg, doc_auto_cfg))]
#![cfg_attr(not(feature = "std"), no_std)]

extern crate alloc;

#[cfg(feature = "alloy-compat")]
mod alloy_compat;

mod receipt;
pub use receipt::{OpDepositReceipt, OpDepositReceiptWithBloom, OpReceiptEnvelope, OpTxReceipt};

mod transaction;
pub use transaction::{
<<<<<<< HEAD
    DepositSourceDomain, DepositSourceDomainIdentifier, DepositTransaction, L1InfoDepositSource,
    OpTxEnvelope, OpTxType, OpTypedTransaction, TxDeposit, UpgradeDepositSource, UserDepositSource,
    DEPOSIT_TX_TYPE_ID,
};

mod block;
pub use block::OpBlock;
=======
    DEPOSIT_TX_TYPE_ID, DepositTransaction, OpPooledTransaction, OpTxEnvelope, OpTxType,
    OpTypedTransaction, TxDeposit,
};

pub mod eip1559;
pub use eip1559::{
    EIP1559ParamError, decode_eip_1559_params, decode_holocene_extra_data,
    encode_holocene_extra_data,
};

mod source;
pub use source::*;

mod block;
pub use block::OpBlock;

pub mod interop;

#[cfg(feature = "serde")]
pub use transaction::serde_deposit_tx_rpc;
>>>>>>> b3d21e16

#[cfg(feature = "serde")]
pub use transaction::serde_deposit_tx_rpc;

/// Bincode-compatible serde implementations for consensus types.
///
/// `bincode` crate doesn't work well with optionally serializable serde fields, but some of the
/// consensus types require optional serialization for RPC compatibility. This module makes so that
/// all fields are serialized.
///
/// Read more: <https://github.com/bincode-org/bincode/issues/326>
#[cfg(all(feature = "serde", feature = "serde-bincode-compat"))]
pub mod serde_bincode_compat {
    pub use super::{
        receipt::receipts::serde_bincode_compat::OpDepositReceipt,
        transaction::serde_bincode_compat::TxDeposit,
    };
}<|MERGE_RESOLUTION|>--- conflicted
+++ resolved
@@ -17,15 +17,6 @@
 
 mod transaction;
 pub use transaction::{
-<<<<<<< HEAD
-    DepositSourceDomain, DepositSourceDomainIdentifier, DepositTransaction, L1InfoDepositSource,
-    OpTxEnvelope, OpTxType, OpTypedTransaction, TxDeposit, UpgradeDepositSource, UserDepositSource,
-    DEPOSIT_TX_TYPE_ID,
-};
-
-mod block;
-pub use block::OpBlock;
-=======
     DEPOSIT_TX_TYPE_ID, DepositTransaction, OpPooledTransaction, OpTxEnvelope, OpTxType,
     OpTypedTransaction, TxDeposit,
 };
@@ -46,10 +37,6 @@
 
 #[cfg(feature = "serde")]
 pub use transaction::serde_deposit_tx_rpc;
->>>>>>> b3d21e16
-
-#[cfg(feature = "serde")]
-pub use transaction::serde_deposit_tx_rpc;
 
 /// Bincode-compatible serde implementations for consensus types.
 ///
