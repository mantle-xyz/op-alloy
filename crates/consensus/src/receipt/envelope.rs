//! Receipt envelope types for Optimism.

use crate::{OpDepositReceipt, OpDepositReceiptWithBloom, OpTxType};
use alloc::vec::Vec;
use alloy_consensus::{Eip658Value, Receipt, ReceiptWithBloom, TxReceipt};
<<<<<<< HEAD
use alloy_eips::eip2718::{Decodable2718, Eip2718Error, Eip2718Result, Encodable2718};
use alloy_eips::Typed2718;
use alloy_primitives::{logs_bloom, Bloom, Log};
use alloy_rlp::{length_of_length, BufMut, Decodable, Encodable};
=======
use alloy_eips::{
    Typed2718,
    eip2718::{Decodable2718, Eip2718Error, Eip2718Result, Encodable2718},
};
use alloy_primitives::{Bloom, Log, logs_bloom};
use alloy_rlp::{BufMut, Decodable, Encodable, length_of_length};
>>>>>>> b3d21e16

/// Receipt envelope, as defined in [EIP-2718], modified for OP Stack chains.
///
/// This enum distinguishes between tagged and untagged legacy receipts, as the
/// in-protocol merkle tree may commit to EITHER 0-prefixed or raw. Therefore
/// we must ensure that encoding returns the precise byte-array that was
/// decoded, preserving the presence or absence of the `TransactionType` flag.
///
/// Transaction receipt payloads are specified in their respective EIPs.
///
/// [EIP-2718]: https://eips.ethereum.org/EIPS/eip-2718
#[derive(Debug, Clone, PartialEq, Eq)]
#[cfg_attr(feature = "serde", derive(serde::Serialize, serde::Deserialize))]
#[cfg_attr(feature = "serde", serde(tag = "type"))]
pub enum OpReceiptEnvelope<T = Log> {
    /// Receipt envelope with no type flag.
    #[cfg_attr(feature = "serde", serde(rename = "0x0", alias = "0x00"))]
    Legacy(ReceiptWithBloom<Receipt<T>>),
    /// Receipt envelope with type flag 1, containing a [EIP-2930] receipt.
    ///
    /// [EIP-2930]: https://eips.ethereum.org/EIPS/eip-2930
    #[cfg_attr(feature = "serde", serde(rename = "0x1", alias = "0x01"))]
    Eip2930(ReceiptWithBloom<Receipt<T>>),
    /// Receipt envelope with type flag 2, containing a [EIP-1559] receipt.
    ///
    /// [EIP-1559]: https://eips.ethereum.org/EIPS/eip-1559
    #[cfg_attr(feature = "serde", serde(rename = "0x2", alias = "0x02"))]
    Eip1559(ReceiptWithBloom<Receipt<T>>),
    /// Receipt envelope with type flag 4, containing a [EIP-7702] receipt.
    ///
    /// [EIP-7702]: https://eips.ethereum.org/EIPS/eip-7702
    #[cfg_attr(feature = "serde", serde(rename = "0x4", alias = "0x04"))]
    Eip7702(ReceiptWithBloom<Receipt<T>>),
    /// Receipt envelope with type flag 126, containing a [deposit] receipt.
    ///
    /// [deposit]: https://specs.optimism.io/protocol/deposits.html
    #[cfg_attr(feature = "serde", serde(rename = "0x7e", alias = "0x7E"))]
    Deposit(ReceiptWithBloom<OpDepositReceipt<T>>),
}

impl OpReceiptEnvelope<Log> {
    /// Creates a new [`OpReceiptEnvelope`] from the given parts.
    pub fn from_parts<'a>(
        status: bool,
        cumulative_gas_used: u64,
        logs: impl IntoIterator<Item = &'a Log>,
        tx_type: OpTxType,
        deposit_nonce: Option<u64>,
        deposit_receipt_version: Option<u64>,
    ) -> Self {
        let logs = logs.into_iter().cloned().collect::<Vec<_>>();
        let logs_bloom = logs_bloom(&logs);
        let inner_receipt =
            Receipt { status: Eip658Value::Eip658(status), cumulative_gas_used, logs };
        match tx_type {
            OpTxType::Legacy => {
                Self::Legacy(ReceiptWithBloom { receipt: inner_receipt, logs_bloom })
            }
            OpTxType::Eip2930 => {
                Self::Eip2930(ReceiptWithBloom { receipt: inner_receipt, logs_bloom })
            }
            OpTxType::Eip1559 => {
                Self::Eip1559(ReceiptWithBloom { receipt: inner_receipt, logs_bloom })
            }
            OpTxType::Eip7702 => {
                Self::Eip7702(ReceiptWithBloom { receipt: inner_receipt, logs_bloom })
            }
            OpTxType::Deposit => {
                let inner = OpDepositReceiptWithBloom {
                    receipt: OpDepositReceipt {
                        inner: inner_receipt,
                        deposit_nonce,
                        deposit_receipt_version,
                    },
                    logs_bloom,
                };
                Self::Deposit(inner)
            }
        }
    }
}

impl<T> OpReceiptEnvelope<T> {
    /// Return the [`OpTxType`] of the inner receipt.
    pub const fn tx_type(&self) -> OpTxType {
        match self {
            Self::Legacy(_) => OpTxType::Legacy,
            Self::Eip2930(_) => OpTxType::Eip2930,
            Self::Eip1559(_) => OpTxType::Eip1559,
            Self::Eip7702(_) => OpTxType::Eip7702,
            Self::Deposit(_) => OpTxType::Deposit,
        }
    }

    /// Return true if the transaction was successful.
    pub const fn is_success(&self) -> bool {
        self.status()
    }

    /// Returns the success status of the receipt's transaction.
    pub const fn status(&self) -> bool {
        self.as_receipt().unwrap().status.coerce_status()
    }

    /// Returns the cumulative gas used at this receipt.
<<<<<<< HEAD
    pub fn cumulative_gas_used(&self) -> u64 {
=======
    pub const fn cumulative_gas_used(&self) -> u64 {
>>>>>>> b3d21e16
        self.as_receipt().unwrap().cumulative_gas_used
    }

    /// Return the receipt logs.
    pub fn logs(&self) -> &[T] {
        &self.as_receipt().unwrap().logs
    }

    /// Return the receipt's bloom.
    pub const fn logs_bloom(&self) -> &Bloom {
        match self {
            Self::Legacy(t) => &t.logs_bloom,
            Self::Eip2930(t) => &t.logs_bloom,
            Self::Eip1559(t) => &t.logs_bloom,
            Self::Eip7702(t) => &t.logs_bloom,
            Self::Deposit(t) => &t.logs_bloom,
        }
    }

    /// Return the receipt's deposit_nonce if it is a deposit receipt.
    pub fn deposit_nonce(&self) -> Option<u64> {
        self.as_deposit_receipt().and_then(|r| r.deposit_nonce)
    }

    /// Return the receipt's deposit version if it is a deposit receipt.
    pub fn deposit_receipt_version(&self) -> Option<u64> {
        self.as_deposit_receipt().and_then(|r| r.deposit_receipt_version)
    }

    /// Returns the deposit receipt if it is a deposit receipt.
    pub const fn as_deposit_receipt_with_bloom(&self) -> Option<&OpDepositReceiptWithBloom<T>> {
        match self {
            Self::Deposit(t) => Some(t),
            _ => None,
        }
    }

    /// Returns the deposit receipt if it is a deposit receipt.
    pub const fn as_deposit_receipt(&self) -> Option<&OpDepositReceipt<T>> {
        match self {
            Self::Deposit(t) => Some(&t.receipt),
            _ => None,
        }
    }

    /// Return the inner receipt. Currently this is infallible, however, future
    /// receipt types may be added.
    pub const fn as_receipt(&self) -> Option<&Receipt<T>> {
        match self {
            Self::Legacy(t) | Self::Eip2930(t) | Self::Eip1559(t) | Self::Eip7702(t) => {
                Some(&t.receipt)
            }
            Self::Deposit(t) => Some(&t.receipt.inner),
        }
    }
}

impl OpReceiptEnvelope {
    /// Get the length of the inner receipt in the 2718 encoding.
    pub fn inner_length(&self) -> usize {
        match self {
            Self::Legacy(t) => t.length(),
            Self::Eip2930(t) => t.length(),
            Self::Eip1559(t) => t.length(),
            Self::Eip7702(t) => t.length(),
            Self::Deposit(t) => t.length(),
        }
    }

    /// Calculate the length of the rlp payload of the network encoded receipt.
    pub fn rlp_payload_length(&self) -> usize {
        let length = self.inner_length();
        match self {
            Self::Legacy(_) => length,
            _ => length + 1,
        }
    }
}

impl<T> TxReceipt for OpReceiptEnvelope<T>
where
    T: Clone + core::fmt::Debug + PartialEq + Eq + Send + Sync,
{
    type Log = T;

    fn status_or_post_state(&self) -> Eip658Value {
        self.as_receipt().unwrap().status
    }

    fn status(&self) -> bool {
        self.as_receipt().unwrap().status.coerce_status()
    }

    /// Return the receipt's bloom.
    fn bloom(&self) -> Bloom {
        *self.logs_bloom()
    }

    fn bloom_cheap(&self) -> Option<Bloom> {
        Some(self.bloom())
    }

    /// Returns the cumulative gas used at this receipt.
    fn cumulative_gas_used(&self) -> u64 {
        self.as_receipt().unwrap().cumulative_gas_used
    }

    /// Return the receipt logs.
    fn logs(&self) -> &[T] {
        &self.as_receipt().unwrap().logs
    }
}

impl Encodable for OpReceiptEnvelope {
    fn encode(&self, out: &mut dyn alloy_rlp::BufMut) {
        self.network_encode(out)
    }

    fn length(&self) -> usize {
        let mut payload_length = self.rlp_payload_length();
        if !self.is_legacy() {
            payload_length += length_of_length(payload_length);
        }
        payload_length
    }
}

impl Decodable for OpReceiptEnvelope {
    fn decode(buf: &mut &[u8]) -> alloy_rlp::Result<Self> {
        Self::network_decode(buf)
            .map_or_else(|_| Err(alloy_rlp::Error::Custom("Unexpected type")), Ok)
    }
}

impl Typed2718 for OpReceiptEnvelope {
    fn ty(&self) -> u8 {
        let ty = match self {
            Self::Legacy(_) => OpTxType::Legacy,
            Self::Eip2930(_) => OpTxType::Eip2930,
            Self::Eip1559(_) => OpTxType::Eip1559,
            Self::Eip7702(_) => OpTxType::Eip7702,
            Self::Deposit(_) => OpTxType::Deposit,
        };
        ty as u8
    }
}
<<<<<<< HEAD

impl Encodable2718 for OpReceiptEnvelope {
=======
>>>>>>> b3d21e16

impl Encodable2718 for OpReceiptEnvelope {
    fn encode_2718_len(&self) -> usize {
        self.inner_length() + !self.is_legacy() as usize
    }

    fn encode_2718(&self, out: &mut dyn BufMut) {
        match self.type_flag() {
            None => {}
            Some(ty) => out.put_u8(ty),
        }
        match self {
            Self::Deposit(t) => t.encode(out),
            Self::Legacy(t) | Self::Eip2930(t) | Self::Eip1559(t) | Self::Eip7702(t) => {
                t.encode(out)
            }
        }
    }
}

impl Decodable2718 for OpReceiptEnvelope {
    fn typed_decode(ty: u8, buf: &mut &[u8]) -> Eip2718Result<Self> {
        match ty.try_into().map_err(|_| Eip2718Error::UnexpectedType(ty))? {
            OpTxType::Legacy => {
                Err(alloy_rlp::Error::Custom("type-0 eip2718 transactions are not supported")
                    .into())
            }
            OpTxType::Eip1559 => Ok(Self::Eip1559(Decodable::decode(buf)?)),
            OpTxType::Eip7702 => Ok(Self::Eip7702(Decodable::decode(buf)?)),
            OpTxType::Eip2930 => Ok(Self::Eip2930(Decodable::decode(buf)?)),
            OpTxType::Deposit => Ok(Self::Deposit(Decodable::decode(buf)?)),
        }
    }

    fn fallback_decode(buf: &mut &[u8]) -> Eip2718Result<Self> {
        Ok(Self::Legacy(Decodable::decode(buf)?))
    }
}

#[cfg(all(test, feature = "arbitrary"))]
impl<'a, T> arbitrary::Arbitrary<'a> for OpReceiptEnvelope<T>
where
    T: arbitrary::Arbitrary<'a>,
{
    fn arbitrary(u: &mut arbitrary::Unstructured<'a>) -> arbitrary::Result<Self> {
        match u.int_in_range(0..=4)? {
            0 => Ok(Self::Legacy(ReceiptWithBloom::arbitrary(u)?)),
            1 => Ok(Self::Eip2930(ReceiptWithBloom::arbitrary(u)?)),
            2 => Ok(Self::Eip1559(ReceiptWithBloom::arbitrary(u)?)),
            _ => Ok(Self::Deposit(OpDepositReceiptWithBloom::arbitrary(u)?)),
        }
    }
}

#[cfg(test)]
mod tests {
    use super::*;
    use alloy_consensus::{Receipt, ReceiptWithBloom};
    use alloy_eips::eip2718::Encodable2718;
<<<<<<< HEAD
    use alloy_primitives::{address, b256, bytes, hex, Log, LogData};
    use alloy_rlp::Encodable;

    #[cfg(not(feature = "std"))]
    use alloc::{vec, vec::Vec};
=======
    use alloy_primitives::{Log, LogData, address, b256, bytes, hex};
    use alloy_rlp::Encodable;

    #[cfg(not(feature = "std"))]
    use alloc::vec;
>>>>>>> b3d21e16

    // Test vector from: https://eips.ethereum.org/EIPS/eip-2481
    #[test]
    fn encode_legacy_receipt() {
<<<<<<< HEAD
        let expected = hex!("f901668001b9010000000000000000000000000000000000000000000000000000000000000000000000000000000000000000000000000000000000000000000000000000000000000000000000000000000000000000000000000000000000000000000000000000000000000000000000000000000000000000000000000000000000000000000000000000000000000000000000000000000000000000000000000000000000000000000000000000000000000000000000000000000000000000000000000000000000000000000000000000000000000000000000000000000000000000000000000000000000000000000000000000000000000000000000000000000000f85ff85d940000000000000000000000000000000000000011f842a0000000000000000000000000000000000000000000000000000000000000deada0000000000000000000000000000000000000000000000000000000000000beef830100ff");

        let mut data = vec![];
        let receipt =
            OpReceiptEnvelope::Legacy(ReceiptWithBloom {
                receipt: Receipt {
                    status: false.into(),
                    cumulative_gas_used: 0x1,
                    logs: vec![Log {
                        address: address!("0000000000000000000000000000000000000011"),
                        data: LogData::new_unchecked(
                            vec![
                        b256!("000000000000000000000000000000000000000000000000000000000000dead"),
                        b256!("000000000000000000000000000000000000000000000000000000000000beef"),
                    ],
                            bytes!("0100ff"),
                        ),
                    }],
                },
                logs_bloom: [0; 256].into(),
            });
=======
        let expected = hex!(
            "f901668001b9010000000000000000000000000000000000000000000000000000000000000000000000000000000000000000000000000000000000000000000000000000000000000000000000000000000000000000000000000000000000000000000000000000000000000000000000000000000000000000000000000000000000000000000000000000000000000000000000000000000000000000000000000000000000000000000000000000000000000000000000000000000000000000000000000000000000000000000000000000000000000000000000000000000000000000000000000000000000000000000000000000000000000000000000000000000000f85ff85d940000000000000000000000000000000000000011f842a0000000000000000000000000000000000000000000000000000000000000deada0000000000000000000000000000000000000000000000000000000000000beef830100ff"
        );

        let mut data = vec![];
        let receipt = OpReceiptEnvelope::Legacy(ReceiptWithBloom {
            receipt: Receipt {
                status: false.into(),
                cumulative_gas_used: 0x1,
                logs: vec![Log {
                    address: address!("0000000000000000000000000000000000000011"),
                    data: LogData::new_unchecked(
                        vec![
                            b256!(
                                "000000000000000000000000000000000000000000000000000000000000dead"
                            ),
                            b256!(
                                "000000000000000000000000000000000000000000000000000000000000beef"
                            ),
                        ],
                        bytes!("0100ff"),
                    ),
                }],
            },
            logs_bloom: [0; 256].into(),
        });
>>>>>>> b3d21e16

        receipt.network_encode(&mut data);

        // check that the rlp length equals the length of the expected rlp
        assert_eq!(receipt.length(), expected.len());
        assert_eq!(data, expected);
    }

    #[test]
    fn legacy_receipt_from_parts() {
        let receipt =
            OpReceiptEnvelope::from_parts(true, 100, vec![], OpTxType::Legacy, None, None);
        assert!(receipt.status());
        assert_eq!(receipt.cumulative_gas_used(), 100);
        assert_eq!(receipt.logs().len(), 0);
        assert_eq!(receipt.tx_type(), OpTxType::Legacy);
    }

    #[test]
    fn deposit_receipt_from_parts() {
        let receipt =
            OpReceiptEnvelope::from_parts(true, 100, vec![], OpTxType::Deposit, Some(1), Some(2));
        assert!(receipt.status());
        assert_eq!(receipt.cumulative_gas_used(), 100);
        assert_eq!(receipt.logs().len(), 0);
        assert_eq!(receipt.tx_type(), OpTxType::Deposit);
        assert_eq!(receipt.deposit_nonce(), Some(1));
        assert_eq!(receipt.deposit_receipt_version(), Some(2));
    }
}<|MERGE_RESOLUTION|>--- conflicted
+++ resolved
@@ -3,19 +3,12 @@
 use crate::{OpDepositReceipt, OpDepositReceiptWithBloom, OpTxType};
 use alloc::vec::Vec;
 use alloy_consensus::{Eip658Value, Receipt, ReceiptWithBloom, TxReceipt};
-<<<<<<< HEAD
-use alloy_eips::eip2718::{Decodable2718, Eip2718Error, Eip2718Result, Encodable2718};
-use alloy_eips::Typed2718;
-use alloy_primitives::{logs_bloom, Bloom, Log};
-use alloy_rlp::{length_of_length, BufMut, Decodable, Encodable};
-=======
 use alloy_eips::{
     Typed2718,
     eip2718::{Decodable2718, Eip2718Error, Eip2718Result, Encodable2718},
 };
 use alloy_primitives::{Bloom, Log, logs_bloom};
 use alloy_rlp::{BufMut, Decodable, Encodable, length_of_length};
->>>>>>> b3d21e16
 
 /// Receipt envelope, as defined in [EIP-2718], modified for OP Stack chains.
 ///
@@ -121,11 +114,7 @@
     }
 
     /// Returns the cumulative gas used at this receipt.
-<<<<<<< HEAD
-    pub fn cumulative_gas_used(&self) -> u64 {
-=======
     pub const fn cumulative_gas_used(&self) -> u64 {
->>>>>>> b3d21e16
         self.as_receipt().unwrap().cumulative_gas_used
     }
 
@@ -272,11 +261,6 @@
         ty as u8
     }
 }
-<<<<<<< HEAD
-
-impl Encodable2718 for OpReceiptEnvelope {
-=======
->>>>>>> b3d21e16
 
 impl Encodable2718 for OpReceiptEnvelope {
     fn encode_2718_len(&self) -> usize {
@@ -336,46 +320,15 @@
     use super::*;
     use alloy_consensus::{Receipt, ReceiptWithBloom};
     use alloy_eips::eip2718::Encodable2718;
-<<<<<<< HEAD
-    use alloy_primitives::{address, b256, bytes, hex, Log, LogData};
-    use alloy_rlp::Encodable;
-
-    #[cfg(not(feature = "std"))]
-    use alloc::{vec, vec::Vec};
-=======
     use alloy_primitives::{Log, LogData, address, b256, bytes, hex};
     use alloy_rlp::Encodable;
 
     #[cfg(not(feature = "std"))]
     use alloc::vec;
->>>>>>> b3d21e16
 
     // Test vector from: https://eips.ethereum.org/EIPS/eip-2481
     #[test]
     fn encode_legacy_receipt() {
-<<<<<<< HEAD
-        let expected = hex!("f901668001b9010000000000000000000000000000000000000000000000000000000000000000000000000000000000000000000000000000000000000000000000000000000000000000000000000000000000000000000000000000000000000000000000000000000000000000000000000000000000000000000000000000000000000000000000000000000000000000000000000000000000000000000000000000000000000000000000000000000000000000000000000000000000000000000000000000000000000000000000000000000000000000000000000000000000000000000000000000000000000000000000000000000000000000000000000000000000f85ff85d940000000000000000000000000000000000000011f842a0000000000000000000000000000000000000000000000000000000000000deada0000000000000000000000000000000000000000000000000000000000000beef830100ff");
-
-        let mut data = vec![];
-        let receipt =
-            OpReceiptEnvelope::Legacy(ReceiptWithBloom {
-                receipt: Receipt {
-                    status: false.into(),
-                    cumulative_gas_used: 0x1,
-                    logs: vec![Log {
-                        address: address!("0000000000000000000000000000000000000011"),
-                        data: LogData::new_unchecked(
-                            vec![
-                        b256!("000000000000000000000000000000000000000000000000000000000000dead"),
-                        b256!("000000000000000000000000000000000000000000000000000000000000beef"),
-                    ],
-                            bytes!("0100ff"),
-                        ),
-                    }],
-                },
-                logs_bloom: [0; 256].into(),
-            });
-=======
         let expected = hex!(
             "f901668001b9010000000000000000000000000000000000000000000000000000000000000000000000000000000000000000000000000000000000000000000000000000000000000000000000000000000000000000000000000000000000000000000000000000000000000000000000000000000000000000000000000000000000000000000000000000000000000000000000000000000000000000000000000000000000000000000000000000000000000000000000000000000000000000000000000000000000000000000000000000000000000000000000000000000000000000000000000000000000000000000000000000000000000000000000000000000000f85ff85d940000000000000000000000000000000000000011f842a0000000000000000000000000000000000000000000000000000000000000deada0000000000000000000000000000000000000000000000000000000000000beef830100ff"
         );
@@ -402,7 +355,6 @@
             },
             logs_bloom: [0; 256].into(),
         });
->>>>>>> b3d21e16
 
         receipt.network_encode(&mut data);
 
