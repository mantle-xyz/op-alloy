//! Transaction receipt types for Optimism.

use super::OpTxReceipt;
<<<<<<< HEAD
use alloy_consensus::{Eip658Value, Receipt, ReceiptWithBloom, RlpDecodableReceipt, RlpEncodableReceipt, TxReceipt};
use alloy_primitives::{Bloom, Log};
use alloy_rlp::{length_of_length, Buf, BufMut, Decodable, Encodable, Header};

use core::borrow::Borrow;
=======
use alloy_consensus::{
    Eip658Value, Receipt, ReceiptWithBloom, RlpDecodableReceipt, RlpEncodableReceipt, TxReceipt,
};
use alloy_primitives::{Bloom, Log};
use alloy_rlp::{Buf, BufMut, Decodable, Encodable, Header};
>>>>>>> b3d21e16

/// Receipt containing result of transaction execution.
#[derive(Clone, Debug, PartialEq, Eq, Default)]
#[cfg_attr(feature = "serde", derive(serde::Serialize, serde::Deserialize))]
#[cfg_attr(feature = "serde", serde(rename_all = "camelCase"))]
pub struct OpDepositReceipt<T = Log> {
    /// The inner receipt type.
    #[cfg_attr(feature = "serde", serde(flatten))]
    pub inner: Receipt<T>,
    /// Deposit nonce for Optimism deposit transactions
    #[cfg_attr(
        feature = "serde",
        serde(
            default,
            skip_serializing_if = "Option::is_none",
            with = "alloy_serde::quantity::opt"
        )
    )]
    pub deposit_nonce: Option<u64>,
    /// Deposit receipt version for Optimism deposit transactions
    ///
    /// The deposit receipt version was introduced in Canyon to indicate an update to how
    /// receipt hashes should be computed when set. The state transition process
    /// ensures this is only set for post-Canyon deposit transactions.
    #[cfg_attr(
        feature = "serde",
        serde(
            default,
            skip_serializing_if = "Option::is_none",
            with = "alloy_serde::quantity::opt"
        )
    )]
    pub deposit_receipt_version: Option<u64>,
}

impl OpDepositReceipt {
    /// Calculates [`Log`]'s bloom filter. this is slow operation and [OpDepositReceiptWithBloom]
    /// can be used to cache this value.
    pub fn bloom_slow(&self) -> Bloom {
        self.inner.logs.iter().collect()
    }

    /// Calculates the bloom filter for the receipt and returns the [OpDepositReceiptWithBloom]
    /// container type.
    pub fn with_bloom(self) -> OpDepositReceiptWithBloom {
        self.into()
    }
}

impl<T: Encodable> OpDepositReceipt<T> {
    /// Returns length of RLP-encoded receipt fields with the given [`Bloom`] without an RLP header.
    pub fn rlp_encoded_fields_length_with_bloom(&self, bloom: &Bloom) -> usize {
        self.inner.rlp_encoded_fields_length_with_bloom(bloom)
            + self.deposit_nonce.map_or(0, |nonce| nonce.length())
            + self.deposit_receipt_version.map_or(0, |version| version.length())
<<<<<<< HEAD
=======
    }

    /// RLP-encodes receipt fields with the given [`Bloom`] without an RLP header.
    pub fn rlp_encode_fields_with_bloom(&self, bloom: &Bloom, out: &mut dyn BufMut) {
        self.inner.rlp_encode_fields_with_bloom(bloom, out);

        if let Some(nonce) = self.deposit_nonce {
            nonce.encode(out);
        }
        if let Some(version) = self.deposit_receipt_version {
            version.encode(out);
        }
    }

    /// Returns RLP header for this receipt encoding with the given [`Bloom`].
    pub fn rlp_header_with_bloom(&self, bloom: &Bloom) -> Header {
        Header { list: true, payload_length: self.rlp_encoded_fields_length_with_bloom(bloom) }
    }
}

impl<T: Decodable> OpDepositReceipt<T> {
    /// RLP-decodes receipt's field with a [`Bloom`].
    ///
    /// Does not expect an RLP header.
    pub fn rlp_decode_fields_with_bloom(
        buf: &mut &[u8],
    ) -> alloy_rlp::Result<ReceiptWithBloom<Self>> {
        let ReceiptWithBloom { receipt: inner, logs_bloom } =
            Receipt::rlp_decode_fields_with_bloom(buf)?;

        let deposit_nonce = (!buf.is_empty()).then(|| Decodable::decode(buf)).transpose()?;
        let deposit_receipt_version =
            (!buf.is_empty()).then(|| Decodable::decode(buf)).transpose()?;

        Ok(ReceiptWithBloom {
            logs_bloom,
            receipt: Self { inner, deposit_nonce, deposit_receipt_version },
        })
    }
}

impl<T> AsRef<Receipt<T>> for OpDepositReceipt<T> {
    fn as_ref(&self) -> &Receipt<T> {
        &self.inner
>>>>>>> b3d21e16
    }

<<<<<<< HEAD
    /// RLP-encodes receipt fields with the given [`Bloom`] without an RLP header.
    pub fn rlp_encode_fields_with_bloom(&self, bloom: &Bloom, out: &mut dyn BufMut) {
        self.inner.rlp_encode_fields_with_bloom(bloom, out);
=======
impl<T> TxReceipt for OpDepositReceipt<T>
where
    T: AsRef<Log> + Clone + core::fmt::Debug + PartialEq + Eq + Send + Sync,
{
    type Log = T;

    fn status_or_post_state(&self) -> Eip658Value {
        self.inner.status_or_post_state()
    }
>>>>>>> b3d21e16

        if let Some(nonce) = self.deposit_nonce {
            nonce.encode(out);
        }
        if let Some(version) = self.deposit_receipt_version {
            version.encode(out);
        }
    }

    /// Returns RLP header for this receipt encoding with the given [`Bloom`].
    pub fn rlp_header_with_bloom(&self, bloom: &Bloom) -> Header {
        Header { list: true, payload_length: self.rlp_encoded_fields_length_with_bloom(bloom) }
    }
}

<<<<<<< HEAD
impl<T: Decodable> OpDepositReceipt<T> {
    /// RLP-decodes receipt's field with a [`Bloom`].
    ///
    /// Does not expect an RLP header.
    pub fn rlp_decode_fields_with_bloom(
        buf: &mut &[u8],
    ) -> alloy_rlp::Result<ReceiptWithBloom<Self>> {
        let ReceiptWithBloom { receipt: inner, logs_bloom } =
            Receipt::rlp_decode_fields_with_bloom(buf)?;

        let deposit_nonce = (!buf.is_empty()).then(|| Decodable::decode(buf)).transpose()?;
        let deposit_receipt_version =
            (!buf.is_empty()).then(|| Decodable::decode(buf)).transpose()?;

        Ok(ReceiptWithBloom {
            logs_bloom,
            receipt: Self { inner, deposit_nonce, deposit_receipt_version },
        })
    }
}

impl<T> AsRef<Receipt<T>> for OpDepositReceipt<T> {
    fn as_ref(&self) -> &Receipt<T> {
        &self.inner
    }
}

impl<T> TxReceipt for OpDepositReceipt<T>
where
    T: AsRef<Log> + Clone + core::fmt::Debug + PartialEq + Eq + Send + Sync,
{
    type Log = T;

    fn status_or_post_state(&self) -> Eip658Value {
        self.inner.status_or_post_state()
    }

    fn status(&self) -> bool {
        self.inner.status()
    }

    fn bloom(&self) -> Bloom {
        self.inner.bloom_slow()
    }

    fn cumulative_gas_used(&self) -> u64 {
        self.inner.cumulative_gas_used()
    }

    fn logs(&self) -> &[T] {
        self.inner.logs()
    }
}

impl<T: Encodable> RlpEncodableReceipt for OpDepositReceipt<T> {
    fn rlp_encoded_length_with_bloom(&self, bloom: &Bloom) -> usize {
        self.rlp_header_with_bloom(bloom).length_with_payload()
=======
    fn cumulative_gas_used(&self) -> u64 {
        self.inner.cumulative_gas_used()
    }

    fn logs(&self) -> &[Self::Log] {
        self.inner.logs()
    }
}

impl<T: Encodable> RlpEncodableReceipt for OpDepositReceipt<T> {
    fn rlp_encoded_length_with_bloom(&self, bloom: &Bloom) -> usize {
        self.rlp_header_with_bloom(bloom).length_with_payload()
    }

    fn rlp_encode_with_bloom(&self, bloom: &Bloom, out: &mut dyn BufMut) {
        self.rlp_header_with_bloom(bloom).encode(out);
        self.rlp_encode_fields_with_bloom(bloom, out);
    }
}

impl<T: Decodable> RlpDecodableReceipt for OpDepositReceipt<T> {
    fn rlp_decode_with_bloom(buf: &mut &[u8]) -> alloy_rlp::Result<ReceiptWithBloom<Self>> {
        let header = Header::decode(buf)?;
        if !header.list {
            return Err(alloy_rlp::Error::UnexpectedString);
        }

        if buf.len() < header.payload_length {
            return Err(alloy_rlp::Error::InputTooShort);
        }

        // Note: we pass a separate buffer to `rlp_decode_fields_with_bloom` to allow it decode
        // optional fields based on the remaining length.
        let mut fields_buf = &buf[..header.payload_length];
        let this = Self::rlp_decode_fields_with_bloom(&mut fields_buf)?;

        if !fields_buf.is_empty() {
            return Err(alloy_rlp::Error::UnexpectedLength);
        }

        buf.advance(header.payload_length);

        Ok(this)
    }
}

impl OpTxReceipt for OpDepositReceipt {
    fn deposit_nonce(&self) -> Option<u64> {
        self.deposit_nonce
    }

    fn deposit_receipt_version(&self) -> Option<u64> {
        self.deposit_receipt_version
>>>>>>> b3d21e16
    }

<<<<<<< HEAD
    fn rlp_encode_with_bloom(&self, bloom: &Bloom, out: &mut dyn BufMut) {
        self.rlp_header_with_bloom(bloom).encode(out);
        self.rlp_encode_fields_with_bloom(bloom, out);
    }
}

impl<T: Decodable> RlpDecodableReceipt for OpDepositReceipt<T> {
    fn rlp_decode_with_bloom(buf: &mut &[u8]) -> alloy_rlp::Result<ReceiptWithBloom<Self>> {
        let header = Header::decode(buf)?;
        if !header.list {
            return Err(alloy_rlp::Error::UnexpectedString);
=======
/// [`OpDepositReceipt`] with calculated bloom filter, modified for the OP Stack.
///
/// This convenience type allows us to lazily calculate the bloom filter for a
/// receipt, similar to [`Sealed`].
///
/// [`Sealed`]: alloy_consensus::Sealed
pub type OpDepositReceiptWithBloom<T = Log> = ReceiptWithBloom<OpDepositReceipt<T>>;

#[cfg(feature = "arbitrary")]
impl<'a, T> arbitrary::Arbitrary<'a> for OpDepositReceipt<T>
where
    T: arbitrary::Arbitrary<'a>,
{
    fn arbitrary(u: &mut arbitrary::Unstructured<'a>) -> arbitrary::Result<Self> {
        use alloc::vec::Vec;
        let deposit_nonce = Option::<u64>::arbitrary(u)?;
        let deposit_receipt_version =
            deposit_nonce.is_some().then(|| u64::arbitrary(u)).transpose()?;
        Ok(Self {
            inner: Receipt {
                status: Eip658Value::arbitrary(u)?,
                cumulative_gas_used: u64::arbitrary(u)?,
                logs: Vec::<T>::arbitrary(u)?,
            },
            deposit_nonce,
            deposit_receipt_version,
        })
    }
}

/// Bincode-compatible [`OpDepositReceipt`] serde implementation.
#[cfg(all(feature = "serde", feature = "serde-bincode-compat"))]
pub(crate) mod serde_bincode_compat {
    use alloc::{borrow::Cow, vec::Vec};
    use alloy_consensus::Receipt;
    use serde::{Deserialize, Deserializer, Serialize, Serializer};
    use serde_with::{DeserializeAs, SerializeAs};

    /// Bincode-compatible [`super::OpDepositReceipt`] serde implementation.
    ///
    /// Intended to use with the [`serde_with::serde_as`] macro in the following way:
    /// ```rust
    /// use op_alloy_consensus::{OpDepositReceipt, serde_bincode_compat};
    /// use serde::{Deserialize, Serialize, de::DeserializeOwned};
    /// use serde_with::serde_as;
    ///
    /// #[serde_as]
    /// #[derive(Serialize, Deserialize)]
    /// struct Data<T: Serialize + DeserializeOwned + Clone + 'static> {
    ///     #[serde_as(as = "serde_bincode_compat::OpDepositReceipt<'_, T>")]
    ///     receipt: OpDepositReceipt<T>,
    /// }
    /// ```
    #[derive(Debug, Serialize, Deserialize)]
    pub struct OpDepositReceipt<'a, T: Clone> {
        logs: Cow<'a, Vec<T>>,
        status: bool,
        cumulative_gas_used: u64,
        deposit_nonce: Option<u64>,
        deposit_receipt_version: Option<u64>,
    }

    impl<'a, T: Clone> From<&'a super::OpDepositReceipt<T>> for OpDepositReceipt<'a, T> {
        fn from(value: &'a super::OpDepositReceipt<T>) -> Self {
            Self {
                logs: Cow::Borrowed(&value.inner.logs),
                // OP has no post state root variant
                status: value.inner.status.coerce_status(),
                cumulative_gas_used: value.inner.cumulative_gas_used,
                deposit_nonce: value.deposit_nonce,
                deposit_receipt_version: value.deposit_receipt_version,
            }
        }
    }

    impl<'a, T: Clone> From<OpDepositReceipt<'a, T>> for super::OpDepositReceipt<T> {
        fn from(value: OpDepositReceipt<'a, T>) -> Self {
            Self {
                inner: Receipt {
                    status: value.status.into(),
                    cumulative_gas_used: value.cumulative_gas_used,
                    logs: value.logs.into_owned(),
                },
                deposit_nonce: value.deposit_nonce,
                deposit_receipt_version: value.deposit_receipt_version,
            }
        }
    }

    impl<T: Serialize + Clone> SerializeAs<super::OpDepositReceipt<T>> for OpDepositReceipt<'_, T> {
        fn serialize_as<S>(
            source: &super::OpDepositReceipt<T>,
            serializer: S,
        ) -> Result<S::Ok, S::Error>
        where
            S: Serializer,
        {
            OpDepositReceipt::<'_, T>::from(source).serialize(serializer)
        }
    }

    impl<'de, T: Deserialize<'de> + Clone> DeserializeAs<'de, super::OpDepositReceipt<T>>
        for OpDepositReceipt<'de, T>
    {
        fn deserialize_as<D>(deserializer: D) -> Result<super::OpDepositReceipt<T>, D::Error>
        where
            D: Deserializer<'de>,
        {
            OpDepositReceipt::<'_, T>::deserialize(deserializer).map(Into::into)
>>>>>>> b3d21e16
        }

<<<<<<< HEAD
        if buf.len() < header.payload_length {
            return Err(alloy_rlp::Error::InputTooShort);
        }

        // Note: we pass a separate buffer to `rlp_decode_fields_with_bloom` to allow it decode
        // optional fields based on the remaining length.
        let mut fields_buf = &buf[..header.payload_length];
        let this = Self::rlp_decode_fields_with_bloom(&mut fields_buf)?;

        if !fields_buf.is_empty() {
            return Err(alloy_rlp::Error::UnexpectedLength);
        }

        buf.advance(header.payload_length);

        Ok(this)
    }
}


impl OpTxReceipt for OpDepositReceipt {
    fn deposit_nonce(&self) -> Option<u64> {
        self.deposit_nonce
    }

    fn deposit_receipt_version(&self) -> Option<u64> {
        self.deposit_receipt_version
=======
    #[cfg(test)]
    mod tests {
        use super::super::{OpDepositReceipt, serde_bincode_compat};
        use alloy_primitives::Log;
        use arbitrary::Arbitrary;
        use rand::Rng;
        use serde::{Deserialize, Serialize, de::DeserializeOwned};
        use serde_with::serde_as;

        #[test]
        fn test_tx_deposit_bincode_roundtrip() {
            #[serde_as]
            #[derive(Debug, PartialEq, Eq, Serialize, Deserialize)]
            struct Data<T: Serialize + DeserializeOwned + Clone + 'static> {
                #[serde_as(as = "serde_bincode_compat::OpDepositReceipt<'_,T>")]
                transaction: OpDepositReceipt<T>,
            }

            let mut bytes = [0u8; 1024];
            rand::rng().fill(bytes.as_mut_slice());
            let mut data = Data {
                transaction: OpDepositReceipt::arbitrary(&mut arbitrary::Unstructured::new(&bytes))
                    .unwrap(),
            };
            // ensure we don't have an invalid poststate variant
            data.transaction.inner.status = data.transaction.inner.status.coerce_status().into();

            let encoded = bincode::serialize(&data).unwrap();
            let decoded: Data<Log> = bincode::deserialize(&encoded).unwrap();
            assert_eq!(decoded, data);
        }
    }
}

#[cfg(test)]
mod tests {
    use super::*;
    use alloy_consensus::Receipt;
    use alloy_primitives::{Bytes, Log, LogData, address, b256, bytes, hex};
    use alloy_rlp::{Decodable, Encodable};

    #[cfg(not(feature = "std"))]
    use alloc::{vec, vec::Vec};

    // Test vector from: https://eips.ethereum.org/EIPS/eip-2481
    #[test]
    fn decode_legacy_receipt() {
        let data = hex!(
            "f901668001b9010000000000000000000000000000000000000000000000000000000000000000000000000000000000000000000000000000000000000000000000000000000000000000000000000000000000000000000000000000000000000000000000000000000000000000000000000000000000000000000000000000000000000000000000000000000000000000000000000000000000000000000000000000000000000000000000000000000000000000000000000000000000000000000000000000000000000000000000000000000000000000000000000000000000000000000000000000000000000000000000000000000000000000000000000000000000f85ff85d940000000000000000000000000000000000000011f842a0000000000000000000000000000000000000000000000000000000000000deada0000000000000000000000000000000000000000000000000000000000000beef830100ff"
        );

        // EIP658Receipt
        let expected = OpDepositReceiptWithBloom {
            receipt: OpDepositReceipt {
                inner: Receipt {
                    status: false.into(),
                    cumulative_gas_used: 0x1,
                    logs: vec![Log {
                        address: address!("0000000000000000000000000000000000000011"),
                        data: LogData::new_unchecked(
                            vec![
                                b256!(
                                    "000000000000000000000000000000000000000000000000000000000000dead"
                                ),
                                b256!(
                                    "000000000000000000000000000000000000000000000000000000000000beef"
                                ),
                            ],
                            bytes!("0100ff"),
                        ),
                    }],
                },
                deposit_nonce: None,
                deposit_receipt_version: None,
            },
            logs_bloom: [0; 256].into(),
        };

        let receipt = OpDepositReceiptWithBloom::decode(&mut &data[..]).unwrap();
        assert_eq!(receipt, expected);
    }

    #[test]
    fn gigantic_receipt() {
        let receipt = OpDepositReceipt {
            inner: Receipt {
                cumulative_gas_used: 16747627,
                status: true.into(),
                logs: vec![
                    Log {
                        address: address!("4bf56695415f725e43c3e04354b604bcfb6dfb6e"),
                        data: LogData::new_unchecked(
                            vec![b256!(
                                "c69dc3d7ebff79e41f525be431d5cd3cc08f80eaf0f7819054a726eeb7086eb9"
                            )],
                            Bytes::from(vec![1; 0xffffff]),
                        ),
                    },
                    Log {
                        address: address!("faca325c86bf9c2d5b413cd7b90b209be92229c2"),
                        data: LogData::new_unchecked(
                            vec![b256!(
                                "8cca58667b1e9ffa004720ac99a3d61a138181963b294d270d91c53d36402ae2"
                            )],
                            Bytes::from(vec![1; 0xffffff]),
                        ),
                    },
                ],
            },
            deposit_nonce: None,
            deposit_receipt_version: None,
        }
        .with_bloom();

        let mut data = vec![];

        receipt.encode(&mut data);
        let decoded = OpDepositReceiptWithBloom::decode(&mut &data[..]).unwrap();

        // receipt.clone().to_compact(&mut data);
        // let (decoded, _) = Receipt::from_compact(&data[..], data.len());
        assert_eq!(decoded, receipt);
>>>>>>> b3d21e16
    }

<<<<<<< HEAD
/// [`OpDepositReceipt`] with calculated bloom filter, modified for the OP Stack.
///
/// This convenience type allows us to lazily calculate the bloom filter for a
/// receipt, similar to [`Sealed`].
///
/// [`Sealed`]: alloy_consensus::Sealed
pub type OpDepositReceiptWithBloom<T = Log> = ReceiptWithBloom<OpDepositReceipt<T>>;

#[cfg(any(test, feature = "arbitrary"))]
impl<'a, T> arbitrary::Arbitrary<'a> for OpDepositReceipt<T>
where
    T: arbitrary::Arbitrary<'a>,
{
    fn arbitrary(u: &mut arbitrary::Unstructured<'a>) -> arbitrary::Result<Self> {
        #[cfg(not(feature = "std"))]
        use alloc::vec::Vec;
        let deposit_nonce = Option::<u64>::arbitrary(u)?;
        let deposit_receipt_version =
            deposit_nonce.is_some().then(|| u64::arbitrary(u)).transpose()?;
        Ok(Self {
            inner: Receipt {
                status: Eip658Value::arbitrary(u)?,
                cumulative_gas_used: u64::arbitrary(u)?,
                logs: Vec::<T>::arbitrary(u)?,
=======
    #[test]
    fn regolith_receipt_roundtrip() {
        let data = hex!(
            "f9010c0182b741b9010000000000000000000000000000000000000000000000000000000000000000000000000000000000000000000000000000000000000000000000000000000000000000000000000000000000000000000000000000000000000000000000000000000000000000000000000000000000000000000000000000000000000000000000000000000000000000000000000000000000000000000000000000000000000000000000000000000000000000000000000000000000000000000000000000000000000000000000000000000000000000000000000000000000000000000000000000000000000000000000000000000000000000000000000000000000c0833d3bbf"
        );

        // Deposit Receipt (post-regolith)
        let expected = OpDepositReceiptWithBloom {
            receipt: OpDepositReceipt {
                inner: Receipt::<Log> {
                    cumulative_gas_used: 46913,
                    logs: vec![],
                    status: true.into(),
                },
                deposit_nonce: Some(4012991),
                deposit_receipt_version: None,
>>>>>>> b3d21e16
            },
            logs_bloom: [0; 256].into(),
        };

        let receipt = OpDepositReceiptWithBloom::decode(&mut &data[..]).unwrap();
        assert_eq!(receipt, expected);

        let mut buf = Vec::new();
        receipt.encode(&mut buf);
        assert_eq!(buf, &data[..]);
    }

<<<<<<< HEAD
#[cfg(test)]
mod tests {
    use super::*;
    use alloy_consensus::Receipt;
    use alloy_primitives::{address, b256, bytes, hex, Bytes, Log, LogData};
    use alloy_rlp::{Decodable, Encodable};

    #[cfg(not(feature = "std"))]
    use alloc::{vec, vec::Vec};

    // Test vector from: https://eips.ethereum.org/EIPS/eip-2481
    #[test]
    fn decode_legacy_receipt() {
        let data = hex!("f901668001b9010000000000000000000000000000000000000000000000000000000000000000000000000000000000000000000000000000000000000000000000000000000000000000000000000000000000000000000000000000000000000000000000000000000000000000000000000000000000000000000000000000000000000000000000000000000000000000000000000000000000000000000000000000000000000000000000000000000000000000000000000000000000000000000000000000000000000000000000000000000000000000000000000000000000000000000000000000000000000000000000000000000000000000000000000000000000f85ff85d940000000000000000000000000000000000000011f842a0000000000000000000000000000000000000000000000000000000000000deada0000000000000000000000000000000000000000000000000000000000000beef830100ff");

        // EIP658Receipt
        let expected =
            OpDepositReceiptWithBloom {
                receipt: OpDepositReceipt {
                    inner: Receipt {
                        status: false.into(),
                        cumulative_gas_used: 0x1,
                        logs: vec![Log {
                            address: address!("0000000000000000000000000000000000000011"),
                            data: LogData::new_unchecked(
                                vec![
                            b256!("000000000000000000000000000000000000000000000000000000000000dead"),
                            b256!("000000000000000000000000000000000000000000000000000000000000beef"),
                        ],
                                bytes!("0100ff"),
                            ),
                        }],
                    },
                    deposit_nonce: None,
                    deposit_receipt_version: None,
                },
                logs_bloom: [0; 256].into(),
            };

        let receipt = OpDepositReceiptWithBloom::decode(&mut &data[..]).unwrap();
        assert_eq!(receipt, expected);
    }

    #[test]
    fn gigantic_receipt() {
        let receipt = OpDepositReceipt {
            inner: Receipt {
                cumulative_gas_used: 16747627,
                status: true.into(),
                logs: vec![
                    Log {
                        address: address!("4bf56695415f725e43c3e04354b604bcfb6dfb6e"),
                        data: LogData::new_unchecked(
                            vec![b256!(
                                "c69dc3d7ebff79e41f525be431d5cd3cc08f80eaf0f7819054a726eeb7086eb9"
                            )],
                            Bytes::from(vec![1; 0xffffff]),
                        ),
                    },
                    Log {
                        address: address!("faca325c86bf9c2d5b413cd7b90b209be92229c2"),
                        data: LogData::new_unchecked(
                            vec![b256!(
                                "8cca58667b1e9ffa004720ac99a3d61a138181963b294d270d91c53d36402ae2"
                            )],
                            Bytes::from(vec![1; 0xffffff]),
                        ),
                    },
                ],
            },
            deposit_nonce: None,
            deposit_receipt_version: None,
        }
        .with_bloom();

        let mut data = vec![];

        receipt.encode(&mut data);
        let decoded = OpDepositReceiptWithBloom::decode(&mut &data[..]).unwrap();

        // receipt.clone().to_compact(&mut data);
        // let (decoded, _) = Receipt::from_compact(&data[..], data.len());
        assert_eq!(decoded, receipt);
    }

    #[test]
    fn regolith_receipt_roundtrip() {
        let data = hex!("f9010c0182b741b9010000000000000000000000000000000000000000000000000000000000000000000000000000000000000000000000000000000000000000000000000000000000000000000000000000000000000000000000000000000000000000000000000000000000000000000000000000000000000000000000000000000000000000000000000000000000000000000000000000000000000000000000000000000000000000000000000000000000000000000000000000000000000000000000000000000000000000000000000000000000000000000000000000000000000000000000000000000000000000000000000000000000000000000000000000000000c0833d3bbf");

        // Deposit Receipt (post-regolith)
        let expected = OpDepositReceiptWithBloom {
            receipt: OpDepositReceipt {
                inner: Receipt { cumulative_gas_used: 46913, logs: vec![], status: true.into() },
                deposit_nonce: Some(4012991),
                deposit_receipt_version: None,
            },
            logs_bloom: [0; 256].into(),
        };

        let receipt = OpDepositReceiptWithBloom::decode(&mut &data[..]).unwrap();
        assert_eq!(receipt, expected);

        let mut buf = Vec::new();
        receipt.encode(&mut buf);
        assert_eq!(buf, &data[..]);
    }

    #[test]
    fn post_canyon_receipt_roundtrip() {
        let data = hex!("f9010d0182b741b9010000000000000000000000000000000000000000000000000000000000000000000000000000000000000000000000000000000000000000000000000000000000000000000000000000000000000000000000000000000000000000000000000000000000000000000000000000000000000000000000000000000000000000000000000000000000000000000000000000000000000000000000000000000000000000000000000000000000000000000000000000000000000000000000000000000000000000000000000000000000000000000000000000000000000000000000000000000000000000000000000000000000000000000000000000000000c0833d3bbf01");
=======
    #[test]
    fn post_canyon_receipt_roundtrip() {
        let data = hex!(
            "f9010d0182b741b9010000000000000000000000000000000000000000000000000000000000000000000000000000000000000000000000000000000000000000000000000000000000000000000000000000000000000000000000000000000000000000000000000000000000000000000000000000000000000000000000000000000000000000000000000000000000000000000000000000000000000000000000000000000000000000000000000000000000000000000000000000000000000000000000000000000000000000000000000000000000000000000000000000000000000000000000000000000000000000000000000000000000000000000000000000000000c0833d3bbf01"
        );
>>>>>>> b3d21e16

        // Deposit Receipt (post-regolith)
        let expected = OpDepositReceiptWithBloom {
            receipt: OpDepositReceipt {
<<<<<<< HEAD
                inner: Receipt { cumulative_gas_used: 46913, logs: vec![], status: true.into() },
=======
                inner: Receipt::<Log> {
                    cumulative_gas_used: 46913,
                    logs: vec![],
                    status: true.into(),
                },
>>>>>>> b3d21e16
                deposit_nonce: Some(4012991),
                deposit_receipt_version: Some(1),
            },
            logs_bloom: [0; 256].into(),
        };

        let receipt = OpDepositReceiptWithBloom::decode(&mut &data[..]).unwrap();
        assert_eq!(receipt, expected);

        let mut buf = Vec::new();
        expected.encode(&mut buf);
        assert_eq!(buf, &data[..]);
    }
}<|MERGE_RESOLUTION|>--- conflicted
+++ resolved
@@ -1,19 +1,11 @@
 //! Transaction receipt types for Optimism.
 
 use super::OpTxReceipt;
-<<<<<<< HEAD
-use alloy_consensus::{Eip658Value, Receipt, ReceiptWithBloom, RlpDecodableReceipt, RlpEncodableReceipt, TxReceipt};
-use alloy_primitives::{Bloom, Log};
-use alloy_rlp::{length_of_length, Buf, BufMut, Decodable, Encodable, Header};
-
-use core::borrow::Borrow;
-=======
 use alloy_consensus::{
     Eip658Value, Receipt, ReceiptWithBloom, RlpDecodableReceipt, RlpEncodableReceipt, TxReceipt,
 };
 use alloy_primitives::{Bloom, Log};
 use alloy_rlp::{Buf, BufMut, Decodable, Encodable, Header};
->>>>>>> b3d21e16
 
 /// Receipt containing result of transaction execution.
 #[derive(Clone, Debug, PartialEq, Eq, Default)]
@@ -69,8 +61,6 @@
         self.inner.rlp_encoded_fields_length_with_bloom(bloom)
             + self.deposit_nonce.map_or(0, |nonce| nonce.length())
             + self.deposit_receipt_version.map_or(0, |version| version.length())
-<<<<<<< HEAD
-=======
     }
 
     /// RLP-encodes receipt fields with the given [`Bloom`] without an RLP header.
@@ -115,14 +105,9 @@
 impl<T> AsRef<Receipt<T>> for OpDepositReceipt<T> {
     fn as_ref(&self) -> &Receipt<T> {
         &self.inner
->>>>>>> b3d21e16
-    }
-
-<<<<<<< HEAD
-    /// RLP-encodes receipt fields with the given [`Bloom`] without an RLP header.
-    pub fn rlp_encode_fields_with_bloom(&self, bloom: &Bloom, out: &mut dyn BufMut) {
-        self.inner.rlp_encode_fields_with_bloom(bloom, out);
-=======
+    }
+}
+
 impl<T> TxReceipt for OpDepositReceipt<T>
 where
     T: AsRef<Log> + Clone + core::fmt::Debug + PartialEq + Eq + Send + Sync,
@@ -132,59 +117,6 @@
     fn status_or_post_state(&self) -> Eip658Value {
         self.inner.status_or_post_state()
     }
->>>>>>> b3d21e16
-
-        if let Some(nonce) = self.deposit_nonce {
-            nonce.encode(out);
-        }
-        if let Some(version) = self.deposit_receipt_version {
-            version.encode(out);
-        }
-    }
-
-    /// Returns RLP header for this receipt encoding with the given [`Bloom`].
-    pub fn rlp_header_with_bloom(&self, bloom: &Bloom) -> Header {
-        Header { list: true, payload_length: self.rlp_encoded_fields_length_with_bloom(bloom) }
-    }
-}
-
-<<<<<<< HEAD
-impl<T: Decodable> OpDepositReceipt<T> {
-    /// RLP-decodes receipt's field with a [`Bloom`].
-    ///
-    /// Does not expect an RLP header.
-    pub fn rlp_decode_fields_with_bloom(
-        buf: &mut &[u8],
-    ) -> alloy_rlp::Result<ReceiptWithBloom<Self>> {
-        let ReceiptWithBloom { receipt: inner, logs_bloom } =
-            Receipt::rlp_decode_fields_with_bloom(buf)?;
-
-        let deposit_nonce = (!buf.is_empty()).then(|| Decodable::decode(buf)).transpose()?;
-        let deposit_receipt_version =
-            (!buf.is_empty()).then(|| Decodable::decode(buf)).transpose()?;
-
-        Ok(ReceiptWithBloom {
-            logs_bloom,
-            receipt: Self { inner, deposit_nonce, deposit_receipt_version },
-        })
-    }
-}
-
-impl<T> AsRef<Receipt<T>> for OpDepositReceipt<T> {
-    fn as_ref(&self) -> &Receipt<T> {
-        &self.inner
-    }
-}
-
-impl<T> TxReceipt for OpDepositReceipt<T>
-where
-    T: AsRef<Log> + Clone + core::fmt::Debug + PartialEq + Eq + Send + Sync,
-{
-    type Log = T;
-
-    fn status_or_post_state(&self) -> Eip658Value {
-        self.inner.status_or_post_state()
-    }
 
     fn status(&self) -> bool {
         self.inner.status()
@@ -194,19 +126,6 @@
         self.inner.bloom_slow()
     }
 
-    fn cumulative_gas_used(&self) -> u64 {
-        self.inner.cumulative_gas_used()
-    }
-
-    fn logs(&self) -> &[T] {
-        self.inner.logs()
-    }
-}
-
-impl<T: Encodable> RlpEncodableReceipt for OpDepositReceipt<T> {
-    fn rlp_encoded_length_with_bloom(&self, bloom: &Bloom) -> usize {
-        self.rlp_header_with_bloom(bloom).length_with_payload()
-=======
     fn cumulative_gas_used(&self) -> u64 {
         self.inner.cumulative_gas_used()
     }
@@ -260,22 +179,9 @@
 
     fn deposit_receipt_version(&self) -> Option<u64> {
         self.deposit_receipt_version
->>>>>>> b3d21e16
-    }
-
-<<<<<<< HEAD
-    fn rlp_encode_with_bloom(&self, bloom: &Bloom, out: &mut dyn BufMut) {
-        self.rlp_header_with_bloom(bloom).encode(out);
-        self.rlp_encode_fields_with_bloom(bloom, out);
-    }
-}
-
-impl<T: Decodable> RlpDecodableReceipt for OpDepositReceipt<T> {
-    fn rlp_decode_with_bloom(buf: &mut &[u8]) -> alloy_rlp::Result<ReceiptWithBloom<Self>> {
-        let header = Header::decode(buf)?;
-        if !header.list {
-            return Err(alloy_rlp::Error::UnexpectedString);
-=======
+    }
+}
+
 /// [`OpDepositReceipt`] with calculated bloom filter, modified for the OP Stack.
 ///
 /// This convenience type allows us to lazily calculate the bloom filter for a
@@ -385,38 +291,9 @@
             D: Deserializer<'de>,
         {
             OpDepositReceipt::<'_, T>::deserialize(deserializer).map(Into::into)
->>>>>>> b3d21e16
-        }
-
-<<<<<<< HEAD
-        if buf.len() < header.payload_length {
-            return Err(alloy_rlp::Error::InputTooShort);
-        }
-
-        // Note: we pass a separate buffer to `rlp_decode_fields_with_bloom` to allow it decode
-        // optional fields based on the remaining length.
-        let mut fields_buf = &buf[..header.payload_length];
-        let this = Self::rlp_decode_fields_with_bloom(&mut fields_buf)?;
-
-        if !fields_buf.is_empty() {
-            return Err(alloy_rlp::Error::UnexpectedLength);
-        }
-
-        buf.advance(header.payload_length);
-
-        Ok(this)
-    }
-}
-
-
-impl OpTxReceipt for OpDepositReceipt {
-    fn deposit_nonce(&self) -> Option<u64> {
-        self.deposit_nonce
-    }
-
-    fn deposit_receipt_version(&self) -> Option<u64> {
-        self.deposit_receipt_version
-=======
+        }
+    }
+
     #[cfg(test)]
     mod tests {
         use super::super::{OpDepositReceipt, serde_bincode_compat};
@@ -539,35 +416,8 @@
         // receipt.clone().to_compact(&mut data);
         // let (decoded, _) = Receipt::from_compact(&data[..], data.len());
         assert_eq!(decoded, receipt);
->>>>>>> b3d21e16
-    }
-
-<<<<<<< HEAD
-/// [`OpDepositReceipt`] with calculated bloom filter, modified for the OP Stack.
-///
-/// This convenience type allows us to lazily calculate the bloom filter for a
-/// receipt, similar to [`Sealed`].
-///
-/// [`Sealed`]: alloy_consensus::Sealed
-pub type OpDepositReceiptWithBloom<T = Log> = ReceiptWithBloom<OpDepositReceipt<T>>;
-
-#[cfg(any(test, feature = "arbitrary"))]
-impl<'a, T> arbitrary::Arbitrary<'a> for OpDepositReceipt<T>
-where
-    T: arbitrary::Arbitrary<'a>,
-{
-    fn arbitrary(u: &mut arbitrary::Unstructured<'a>) -> arbitrary::Result<Self> {
-        #[cfg(not(feature = "std"))]
-        use alloc::vec::Vec;
-        let deposit_nonce = Option::<u64>::arbitrary(u)?;
-        let deposit_receipt_version =
-            deposit_nonce.is_some().then(|| u64::arbitrary(u)).transpose()?;
-        Ok(Self {
-            inner: Receipt {
-                status: Eip658Value::arbitrary(u)?,
-                cumulative_gas_used: u64::arbitrary(u)?,
-                logs: Vec::<T>::arbitrary(u)?,
-=======
+    }
+
     #[test]
     fn regolith_receipt_roundtrip() {
         let data = hex!(
@@ -584,7 +434,6 @@
                 },
                 deposit_nonce: Some(4012991),
                 deposit_receipt_version: None,
->>>>>>> b3d21e16
             },
             logs_bloom: [0; 256].into(),
         };
@@ -597,137 +446,20 @@
         assert_eq!(buf, &data[..]);
     }
 
-<<<<<<< HEAD
-#[cfg(test)]
-mod tests {
-    use super::*;
-    use alloy_consensus::Receipt;
-    use alloy_primitives::{address, b256, bytes, hex, Bytes, Log, LogData};
-    use alloy_rlp::{Decodable, Encodable};
-
-    #[cfg(not(feature = "std"))]
-    use alloc::{vec, vec::Vec};
-
-    // Test vector from: https://eips.ethereum.org/EIPS/eip-2481
-    #[test]
-    fn decode_legacy_receipt() {
-        let data = hex!("f901668001b9010000000000000000000000000000000000000000000000000000000000000000000000000000000000000000000000000000000000000000000000000000000000000000000000000000000000000000000000000000000000000000000000000000000000000000000000000000000000000000000000000000000000000000000000000000000000000000000000000000000000000000000000000000000000000000000000000000000000000000000000000000000000000000000000000000000000000000000000000000000000000000000000000000000000000000000000000000000000000000000000000000000000000000000000000000000000f85ff85d940000000000000000000000000000000000000011f842a0000000000000000000000000000000000000000000000000000000000000deada0000000000000000000000000000000000000000000000000000000000000beef830100ff");
-
-        // EIP658Receipt
-        let expected =
-            OpDepositReceiptWithBloom {
-                receipt: OpDepositReceipt {
-                    inner: Receipt {
-                        status: false.into(),
-                        cumulative_gas_used: 0x1,
-                        logs: vec![Log {
-                            address: address!("0000000000000000000000000000000000000011"),
-                            data: LogData::new_unchecked(
-                                vec![
-                            b256!("000000000000000000000000000000000000000000000000000000000000dead"),
-                            b256!("000000000000000000000000000000000000000000000000000000000000beef"),
-                        ],
-                                bytes!("0100ff"),
-                            ),
-                        }],
-                    },
-                    deposit_nonce: None,
-                    deposit_receipt_version: None,
-                },
-                logs_bloom: [0; 256].into(),
-            };
-
-        let receipt = OpDepositReceiptWithBloom::decode(&mut &data[..]).unwrap();
-        assert_eq!(receipt, expected);
-    }
-
-    #[test]
-    fn gigantic_receipt() {
-        let receipt = OpDepositReceipt {
-            inner: Receipt {
-                cumulative_gas_used: 16747627,
-                status: true.into(),
-                logs: vec![
-                    Log {
-                        address: address!("4bf56695415f725e43c3e04354b604bcfb6dfb6e"),
-                        data: LogData::new_unchecked(
-                            vec![b256!(
-                                "c69dc3d7ebff79e41f525be431d5cd3cc08f80eaf0f7819054a726eeb7086eb9"
-                            )],
-                            Bytes::from(vec![1; 0xffffff]),
-                        ),
-                    },
-                    Log {
-                        address: address!("faca325c86bf9c2d5b413cd7b90b209be92229c2"),
-                        data: LogData::new_unchecked(
-                            vec![b256!(
-                                "8cca58667b1e9ffa004720ac99a3d61a138181963b294d270d91c53d36402ae2"
-                            )],
-                            Bytes::from(vec![1; 0xffffff]),
-                        ),
-                    },
-                ],
-            },
-            deposit_nonce: None,
-            deposit_receipt_version: None,
-        }
-        .with_bloom();
-
-        let mut data = vec![];
-
-        receipt.encode(&mut data);
-        let decoded = OpDepositReceiptWithBloom::decode(&mut &data[..]).unwrap();
-
-        // receipt.clone().to_compact(&mut data);
-        // let (decoded, _) = Receipt::from_compact(&data[..], data.len());
-        assert_eq!(decoded, receipt);
-    }
-
-    #[test]
-    fn regolith_receipt_roundtrip() {
-        let data = hex!("f9010c0182b741b9010000000000000000000000000000000000000000000000000000000000000000000000000000000000000000000000000000000000000000000000000000000000000000000000000000000000000000000000000000000000000000000000000000000000000000000000000000000000000000000000000000000000000000000000000000000000000000000000000000000000000000000000000000000000000000000000000000000000000000000000000000000000000000000000000000000000000000000000000000000000000000000000000000000000000000000000000000000000000000000000000000000000000000000000000000000000c0833d3bbf");
-
-        // Deposit Receipt (post-regolith)
-        let expected = OpDepositReceiptWithBloom {
-            receipt: OpDepositReceipt {
-                inner: Receipt { cumulative_gas_used: 46913, logs: vec![], status: true.into() },
-                deposit_nonce: Some(4012991),
-                deposit_receipt_version: None,
-            },
-            logs_bloom: [0; 256].into(),
-        };
-
-        let receipt = OpDepositReceiptWithBloom::decode(&mut &data[..]).unwrap();
-        assert_eq!(receipt, expected);
-
-        let mut buf = Vec::new();
-        receipt.encode(&mut buf);
-        assert_eq!(buf, &data[..]);
-    }
-
-    #[test]
-    fn post_canyon_receipt_roundtrip() {
-        let data = hex!("f9010d0182b741b9010000000000000000000000000000000000000000000000000000000000000000000000000000000000000000000000000000000000000000000000000000000000000000000000000000000000000000000000000000000000000000000000000000000000000000000000000000000000000000000000000000000000000000000000000000000000000000000000000000000000000000000000000000000000000000000000000000000000000000000000000000000000000000000000000000000000000000000000000000000000000000000000000000000000000000000000000000000000000000000000000000000000000000000000000000000000c0833d3bbf01");
-=======
     #[test]
     fn post_canyon_receipt_roundtrip() {
         let data = hex!(
             "f9010d0182b741b9010000000000000000000000000000000000000000000000000000000000000000000000000000000000000000000000000000000000000000000000000000000000000000000000000000000000000000000000000000000000000000000000000000000000000000000000000000000000000000000000000000000000000000000000000000000000000000000000000000000000000000000000000000000000000000000000000000000000000000000000000000000000000000000000000000000000000000000000000000000000000000000000000000000000000000000000000000000000000000000000000000000000000000000000000000000000c0833d3bbf01"
         );
->>>>>>> b3d21e16
 
         // Deposit Receipt (post-regolith)
         let expected = OpDepositReceiptWithBloom {
             receipt: OpDepositReceipt {
-<<<<<<< HEAD
-                inner: Receipt { cumulative_gas_used: 46913, logs: vec![], status: true.into() },
-=======
                 inner: Receipt::<Log> {
                     cumulative_gas_used: 46913,
                     logs: vec![],
                     status: true.into(),
                 },
->>>>>>> b3d21e16
                 deposit_nonce: Some(4012991),
                 deposit_receipt_version: Some(1),
             },
