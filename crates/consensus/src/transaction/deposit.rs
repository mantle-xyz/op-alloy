//! Deposit Transaction type.

use super::OpTxType;
<<<<<<< HEAD
use crate::DepositTransaction;
use alloc::vec::Vec;
use alloy_consensus::{Sealable, Transaction};
use alloy_eips::eip2930::AccessList;
use alloy_primitives::{
    keccak256, Address, Bytes, ChainId, PrimitiveSignature as Signature, TxHash, TxKind, B256, U256,
=======
use alloc::vec::Vec;
use alloy_consensus::{Sealable, Transaction, Typed2718};
use alloy_eips::{
    eip2718::{Decodable2718, Eip2718Error, Eip2718Result, Encodable2718},
    eip2930::AccessList,
};
use alloy_primitives::{
    Address, B256, Bytes, ChainId, PrimitiveSignature as Signature, TxHash, TxKind, U256, keccak256,
>>>>>>> b3d21e16
};
use alloy_rlp::{
    Buf, BufMut, Decodable, EMPTY_STRING_CODE, Encodable, Error as DecodeError, Header,
};
use core::mem;
use alloy_eips::Typed2718;

/// Deposit transactions, also known as deposits are initiated on L1, and executed on L2.
#[derive(Debug, Clone, PartialEq, Eq, Hash, Default)]
#[cfg_attr(feature = "arbitrary", derive(arbitrary::Arbitrary))]
#[cfg_attr(feature = "serde", derive(serde::Serialize, serde::Deserialize))]
#[cfg_attr(feature = "serde", serde(rename_all = "camelCase"))]
pub struct TxDeposit {
    /// Hash that uniquely identifies the source of the deposit.
    pub source_hash: B256,
    /// The address of the sender account.
    pub from: Address,
    /// The address of the recipient account, or the null (zero-length) address if the deposited
    /// transaction is a contract creation.
    #[cfg_attr(feature = "serde", serde(default, skip_serializing_if = "TxKind::is_create"))]
    pub to: TxKind,
    /// The Mnt value to mint on L2.
    #[cfg_attr(feature = "serde", serde(default, with = "alloy_serde::quantity::opt"))]
    pub mint: Option<u128>,
    ///  The Mnt value to send to the recipient account.
    pub value: U256,
    /// The gas limit for the L2 transaction.
    #[cfg_attr(feature = "serde", serde(with = "alloy_serde::quantity", rename = "gas"))]
    pub gas_limit: u64,
    /// Field indicating if this transaction is exempt from the L2 gas limit.
    #[cfg_attr(
        feature = "serde",
        serde(
            default,
            with = "alloy_serde::quantity",
            rename = "isSystemTx",
            skip_serializing_if = "core::ops::Not::not"
        )
    )]
    pub is_system_transaction: bool,
    ///EthValue means L2 BVM_ETH mint tag, nil means that there is no need to mint BVM_ETH.
    #[cfg_attr(
        feature = "serde",
        serde(default, with = "alloy_serde::quantity::opt", rename = "ethValue")
    )]
    pub eth_value: Option<u128>,
    /// Input has two uses depending if transaction is Create or Call (if `to` field is None or
    /// Some).
    pub input: Bytes,
    /// EthTxValue means L2 BVM_ETH tx tag, nil means that there is no need to transfer BVM_ETH to
    /// msg.To.
    #[cfg_attr(
        feature = "serde",
        serde(default, with = "alloy_serde::quantity::opt", rename = "ethTxValue")
    )]
    pub eth_tx_value: Option<u128>,
}

impl DepositTransaction for TxDeposit {
    fn source_hash(&self) -> Option<B256> {
        Some(self.source_hash)
    }

    fn mint(&self) -> Option<u128> {
        self.mint
    }

    fn is_system_transaction(&self) -> bool {
        self.is_system_transaction
    }

    fn is_deposit(&self) -> bool {
        true
    }
}

impl TxDeposit {
    /// Decodes the inner [TxDeposit] fields from RLP bytes.
    ///
    /// NOTE: This assumes a RLP header has already been decoded, and _just_ decodes the following
    /// RLP fields in the following order:
    ///
    /// - `source_hash`
    /// - `from`
    /// - `to`
    /// - `mint`
    /// - `value`
    /// - `gas_limit`
    /// - `is_system_transaction`
    /// - `eth_value`
    /// - `input`
<<<<<<< HEAD
    /// - `eth_tx_value`
=======
>>>>>>> b3d21e16
    pub fn rlp_decode_fields(buf: &mut &[u8]) -> alloy_rlp::Result<Self> {
        Ok(Self {
            source_hash: Decodable::decode(buf)?,
            from: Decodable::decode(buf)?,
            to: Decodable::decode(buf)?,
            mint: Self::decode_u128_from_rlp(buf)?,
            value: Decodable::decode(buf)?,
            gas_limit: Decodable::decode(buf)?,
            is_system_transaction: Decodable::decode(buf)?,
            eth_value: Self::decode_u128_from_rlp(buf)?,
            input: Decodable::decode(buf)?,
            eth_tx_value: Self::decode_optional_u128_from_rlp(buf)?,
        })
    }

<<<<<<< HEAD
    /// Decodes a u128 value from RLP format. If the value doesn't exist, returns nil.
    pub fn decode_u128_from_rlp(buf: &mut &[u8]) -> Result<Option<u128>, DecodeError> {
        if *buf.first().ok_or(DecodeError::InputTooShort)? == EMPTY_STRING_CODE {
            buf.advance(1);
            Ok(None)
        } else {
            Ok(Some(Decodable::decode(buf)?))
        }
    }

    /// Decodes a u128 value from RLP format. If the value doesn't exist, the field will be omitted
    /// from encoding.
    pub fn decode_optional_u128_from_rlp(buf: &mut &[u8]) -> Result<Option<u128>, DecodeError> {
        if buf.is_empty() {
            return Ok(None);
        }
        Self::decode_u128_from_rlp(buf)
    }

=======
>>>>>>> b3d21e16
    /// Decodes the transaction from RLP bytes.
    pub fn rlp_decode(buf: &mut &[u8]) -> alloy_rlp::Result<Self> {
        let header = Header::decode(buf)?;
        if !header.list {
            return Err(alloy_rlp::Error::UnexpectedString);
        }
        let remaining = buf.len();

        if header.payload_length > remaining {
            return Err(alloy_rlp::Error::InputTooShort);
        }

        let this = Self::rlp_decode_fields(buf)?;

        if buf.len() + header.payload_length != remaining {
            return Err(alloy_rlp::Error::UnexpectedLength);
        }

        Ok(this)
    }

    /// Outputs the length of the transaction's fields, without a RLP header or length of the
    /// eip155 fields.
    pub(crate) fn rlp_encoded_fields_length(&self) -> usize {
        self.source_hash.length()
            + self.from.length()
            + self.to.length()
            + self.mint.map_or(1, |mint| mint.length())
            + self.value.length()
            + self.gas_limit.length()
            + self.is_system_transaction.length()
            + self.input.0.length()
            + self.eth_value.map_or(1, |eth| eth.length())
            + self.eth_tx_value.map_or(0, |eth| eth.length())
    }

    /// Encodes only the transaction's fields into the desired buffer, without a RLP header.
    /// <https://github.com/ethereum-optimism/specs/blob/main/specs/protocol/deposits.md#the-deposited-transaction-type>
    pub(crate) fn rlp_encode_fields(&self, out: &mut dyn alloy_rlp::BufMut) {
        self.source_hash.encode(out);
        self.from.encode(out);
        self.to.encode(out);
        if let Some(mint) = self.mint {
            mint.encode(out);
        } else {
            out.put_u8(EMPTY_STRING_CODE);
        }
        self.value.encode(out);
        self.gas_limit.encode(out);
        self.is_system_transaction.encode(out);
        if let Some(eth_value) = self.eth_value {
            eth_value.encode(out);
        } else {
            out.put_u8(EMPTY_STRING_CODE);
        }
        self.input.encode(out);
        if let Some(eth_tx_value) = self.eth_tx_value {
            eth_tx_value.encode(out);
        }
    }

    /// Calculates a heuristic for the in-memory size of the [TxDeposit] transaction.
    #[inline]
    pub fn size(&self) -> usize {
        mem::size_of::<B256>() + // source_hash
        mem::size_of::<Address>() + // from
        self.to.size() + // to
        mem::size_of::<Option<u128>>() + // mint
        mem::size_of::<U256>() + // value
        mem::size_of::<u128>() + // gas_limit
        mem::size_of::<bool>() + // is_system_transaction
        self.input.len() + // input
        mem::size_of::<Option<u128>>() + //eth_value
        mem::size_of::<Option<u128>>() // eth_tx_value
    }

    /// Get the transaction type
    pub(crate) const fn tx_type(&self) -> OpTxType {
        OpTxType::Deposit
    }

    /// Create an rlp header for the transaction.
    fn rlp_header(&self) -> Header {
        Header { list: true, payload_length: self.rlp_encoded_fields_length() }
<<<<<<< HEAD
    }

    /// RLP encodes the transaction.
    pub fn rlp_encode(&self, out: &mut dyn BufMut) {
        self.rlp_header().encode(out);
        self.rlp_encode_fields(out);
    }

    /// Get the length of the transaction when RLP encoded.
    pub fn rlp_encoded_length(&self) -> usize {
        self.rlp_header().length_with_payload()
    }

    /// Get the length of the transaction when EIP-2718 encoded. This is the
    /// 1 byte type flag + the length of the RLP encoded transaction.
    pub fn eip2718_encoded_length(&self) -> usize {
        self.rlp_encoded_length() + 1
    }

    /// EIP-2718 encode the transaction with the given signature and the default
    /// type flag.
    pub fn eip2718_encode(&self, out: &mut dyn BufMut) {
        out.put_u8(self.tx_type() as u8);
        self.rlp_encode(out);
    }

=======
    }

    /// RLP encodes the transaction.
    pub fn rlp_encode(&self, out: &mut dyn BufMut) {
        self.rlp_header().encode(out);
        self.rlp_encode_fields(out);
    }

    /// Get the length of the transaction when RLP encoded.
    pub fn rlp_encoded_length(&self) -> usize {
        self.rlp_header().length_with_payload()
    }

    /// Get the length of the transaction when EIP-2718 encoded. This is the
    /// 1 byte type flag + the length of the RLP encoded transaction.
    pub fn eip2718_encoded_length(&self) -> usize {
        self.rlp_encoded_length() + 1
    }

>>>>>>> b3d21e16
    fn network_header(&self) -> Header {
        Header { list: false, payload_length: self.eip2718_encoded_length() }
    }

    /// Get the length of the transaction when network encoded. This is the
    /// EIP-2718 encoded length with an outer RLP header.
    pub fn network_encoded_length(&self) -> usize {
        self.network_header().length_with_payload()
    }

    /// Network encode the transaction with the given signature.
    pub fn network_encode(&self, out: &mut dyn BufMut) {
        self.network_header().encode(out);
<<<<<<< HEAD
        self.eip2718_encode(out);
=======
        self.encode_2718(out);
>>>>>>> b3d21e16
    }

    /// Calculate the transaction hash.
    pub fn tx_hash(&self) -> TxHash {
        let mut buf = Vec::with_capacity(self.eip2718_encoded_length());
<<<<<<< HEAD
        self.eip2718_encode(&mut buf);
=======
        self.encode_2718(&mut buf);
>>>>>>> b3d21e16
        keccak256(&buf)
    }

    /// Returns the signature for the optimism deposit transactions, which don't include a
    /// signature.
<<<<<<< HEAD
    pub fn signature() -> Signature {
=======
    pub const fn signature() -> Signature {
>>>>>>> b3d21e16
        Signature::new(U256::ZERO, U256::ZERO, false)
    }
}

impl Typed2718 for TxDeposit {
    fn ty(&self) -> u8 {
        OpTxType::Deposit as u8
    }
}

impl Transaction for TxDeposit {
    fn chain_id(&self) -> Option<ChainId> {
        None
    }

    fn nonce(&self) -> u64 {
        0u64
    }

    fn gas_limit(&self) -> u64 {
        self.gas_limit
    }

    fn gas_price(&self) -> Option<u128> {
        None
    }

    fn max_fee_per_gas(&self) -> u128 {
        0
    }

    fn max_priority_fee_per_gas(&self) -> Option<u128> {
        None
    }

    fn max_fee_per_blob_gas(&self) -> Option<u128> {
        None
    }

    fn priority_fee_or_price(&self) -> u128 {
        0
    }

    fn effective_gas_price(&self, _: Option<u64>) -> u128 {
        0
    }

    fn is_dynamic_fee(&self) -> bool {
        false
    }

    fn kind(&self) -> TxKind {
        self.to
    }

    fn is_create(&self) -> bool {
        self.to.is_create()
    }

    fn value(&self) -> U256 {
        self.value
    }

    fn input(&self) -> &Bytes {
        &self.input
    }

    fn access_list(&self) -> Option<&AccessList> {
        None
    }

    fn blob_versioned_hashes(&self) -> Option<&[B256]> {
        None
    }

    fn authorization_list(&self) -> Option<&[alloy_eips::eip7702::SignedAuthorization]> {
        None
    }

    fn is_create(&self) -> bool {
        self.to.is_create()
    }
}

impl Encodable2718 for TxDeposit {
    fn type_flag(&self) -> Option<u8> {
        Some(OpTxType::Deposit as u8)
    }

    fn encode_2718_len(&self) -> usize {
        self.eip2718_encoded_length()
    }

    fn encode_2718(&self, out: &mut dyn alloy_rlp::BufMut) {
        out.put_u8(self.tx_type() as u8);
        self.rlp_encode(out);
    }
}

impl Decodable2718 for TxDeposit {
    fn typed_decode(ty: u8, data: &mut &[u8]) -> Eip2718Result<Self> {
        let ty: OpTxType = ty.try_into().map_err(|_| Eip2718Error::UnexpectedType(ty))?;
        if ty != OpTxType::Deposit as u8 {
            return Err(Eip2718Error::UnexpectedType(ty as u8));
        }
        let tx = Self::decode(data)?;
        Ok(tx)
    }

    fn fallback_decode(data: &mut &[u8]) -> Eip2718Result<Self> {
        let tx = Self::decode(data)?;
        Ok(tx)
    }
}

impl Encodable for TxDeposit {
    fn encode(&self, out: &mut dyn BufMut) {
        Header { list: true, payload_length: self.rlp_encoded_fields_length() }.encode(out);
        self.rlp_encode_fields(out);
    }

    fn length(&self) -> usize {
        let payload_length = self.rlp_encoded_fields_length();
        Header { list: true, payload_length }.length() + payload_length
    }
}

impl Decodable for TxDeposit {
    fn decode(data: &mut &[u8]) -> alloy_rlp::Result<Self> {
        Self::rlp_decode(data)
    }
}
<<<<<<< HEAD

impl Sealable for TxDeposit {
    fn hash_slow(&self) -> B256 {
        self.tx_hash()
=======

impl Sealable for TxDeposit {
    fn hash_slow(&self) -> B256 {
        self.tx_hash()
    }
}

/// A trait representing a deposit transaction with specific attributes.
pub trait DepositTransaction: Transaction {
    /// Returns the hash that uniquely identifies the source of the deposit.
    ///
    /// # Returns
    /// An `Option<B256>` containing the source hash if available.
    fn source_hash(&self) -> Option<B256>;

    /// Returns the optional mint value of the deposit transaction.
    ///
    /// # Returns
    /// An `Option<u128>` representing the ETH value to mint on L2, if any.
    fn mint(&self) -> Option<u128>;

    /// Indicates whether the transaction is exempt from the L2 gas limit.
    ///
    /// # Returns
    /// A `bool` indicating if the transaction is a system transaction.
    fn is_system_transaction(&self) -> bool;
}

impl DepositTransaction for TxDeposit {
    #[inline]
    fn source_hash(&self) -> Option<B256> {
        Some(self.source_hash)
    }

    #[inline]
    fn mint(&self) -> Option<u128> {
        self.mint
    }

    #[inline]
    fn is_system_transaction(&self) -> bool {
        self.is_system_transaction
>>>>>>> b3d21e16
    }
}

/// Deposit transactions don't have a signature, however, we include an empty signature in the
/// response for better compatibility.
///
/// This function can be used as `serialize_with` serde attribute for the [`TxDeposit`] and will
/// flatten [`TxDeposit::signature`] into response.
#[cfg(feature = "serde")]
pub fn serde_deposit_tx_rpc<T: serde::Serialize, S: serde::Serializer>(
    value: &T,
    serializer: S,
) -> Result<S::Ok, S::Error> {
    use serde::Serialize;

    #[derive(Serialize)]
    struct SerdeHelper<'a, T> {
        #[serde(flatten)]
        value: &'a T,
        #[serde(flatten)]
        signature: Signature,
    }

    SerdeHelper { value, signature: TxDeposit::signature() }.serialize(serializer)
}

#[cfg(test)]
mod tests {
    use super::*;
    use alloy_primitives::hex;
    use alloy_rlp::BytesMut;

    #[test]
    fn test_deposit_transaction_trait() {
        let tx = TxDeposit {
            source_hash: B256::with_last_byte(42),
            from: Address::default(),
            to: TxKind::default(),
            mint: Some(100),
            value: U256::from(1000),
            gas_limit: 50000,
            is_system_transaction: true,
            input: Bytes::default(),
<<<<<<< HEAD
            eth_value: Some(100),
            eth_tx_value: Some(100),
=======
>>>>>>> b3d21e16
        };

        assert_eq!(tx.source_hash(), Some(B256::with_last_byte(42)));
        assert_eq!(tx.mint(), Some(100));
        assert!(tx.is_system_transaction());
<<<<<<< HEAD
        assert!(tx.is_deposit());
=======
>>>>>>> b3d21e16
    }

    #[test]
    fn test_deposit_transaction_without_mint() {
        let tx = TxDeposit {
            source_hash: B256::default(),
            from: Address::default(),
            to: TxKind::default(),
            mint: None,
            value: U256::default(),
            gas_limit: 50000,
            is_system_transaction: false,
            input: Bytes::default(),
<<<<<<< HEAD
            eth_value: None,
            eth_tx_value: None,
=======
>>>>>>> b3d21e16
        };

        assert_eq!(tx.source_hash(), Some(B256::default()));
        assert_eq!(tx.mint(), None);
        assert!(!tx.is_system_transaction());
<<<<<<< HEAD
        assert!(tx.is_deposit());
=======
>>>>>>> b3d21e16
    }

    #[test]
    fn test_deposit_transaction_to_contract() {
        let contract_address = Address::with_last_byte(0xFF);
        let tx = TxDeposit {
            source_hash: B256::default(),
            from: Address::default(),
            to: TxKind::Call(contract_address),
            mint: Some(200),
            value: U256::from(500),
            gas_limit: 100000,
            is_system_transaction: false,
            input: Bytes::from_static(&[1, 2, 3]),
<<<<<<< HEAD
            eth_value: Some(100),
            eth_tx_value: Some(100),
=======
>>>>>>> b3d21e16
        };

        assert_eq!(tx.source_hash(), Some(B256::default()));
        assert_eq!(tx.mint(), Some(200));
        assert!(!tx.is_system_transaction());
<<<<<<< HEAD
        assert!(tx.is_deposit());
=======
>>>>>>> b3d21e16
        assert_eq!(tx.kind(), TxKind::Call(contract_address));
    }

    #[test]
    fn test_rlp_roundtrip() {
        let bytes = Bytes::from_static(&hex!(
            "7ef9015aa044bae9d41b8380d781187b426c6fe43df5fb2fb57bd4466ef6a701e1f01e015694deaddeaddeaddeaddeaddeaddeaddeaddead000194420000000000000000000000000000000000001580808408f0d18001b90104015d8eb900000000000000000000000000000000000000000000000000000000008057650000000000000000000000000000000000000000000000000000000063d96d10000000000000000000000000000000000000000000000000000000000009f35273d89754a1e0387b89520d989d3be9c37c1f32495a88faf1ea05c61121ab0d1900000000000000000000000000000000000000000000000000000000000000010000000000000000000000002d679b567db6187c0c8323fa982cfb88b74dbcc7000000000000000000000000000000000000000000000000000000000000083400000000000000000000000000000000000000000000000000000000000f4240"
        ));
        let tx_a = TxDeposit::decode(&mut bytes[1..].as_ref()).unwrap();
        let mut buf_a = BytesMut::default();
        tx_a.encode(&mut buf_a);
        assert_eq!(&buf_a[..], &bytes[1..]);
    }

    #[test]
    fn test_encode_decode_fields() {
        let original = TxDeposit {
            source_hash: B256::default(),
            from: Address::default(),
            to: TxKind::default(),
            mint: Some(100),
            value: U256::default(),
            gas_limit: 50000,
            is_system_transaction: true,
            eth_value: Some(100),
            input: Bytes::default(),
            eth_tx_value: Some(100),
        };

        let mut buffer = BytesMut::new();
        original.rlp_encode_fields(&mut buffer);
        let decoded = TxDeposit::rlp_decode_fields(&mut &buffer[..]).expect("Failed to decode");

        assert_eq!(original, decoded);
    }

    #[test]
    fn test_encode_with_and_without_header() {
        let tx_deposit = TxDeposit {
            source_hash: B256::default(),
            from: Address::default(),
            to: TxKind::default(),
            mint: Some(100),
            value: U256::default(),
            gas_limit: 50000,
            is_system_transaction: true,
            eth_value: Some(100),
            input: Bytes::default(),
            eth_tx_value: Some(100),
        };

        let mut buffer_with_header = BytesMut::new();
        tx_deposit.encode(&mut buffer_with_header);

        let mut buffer_without_header = BytesMut::new();
        tx_deposit.rlp_encode_fields(&mut buffer_without_header);

        assert!(buffer_with_header.len() > buffer_without_header.len());
    }

    #[test]
    fn test_payload_length() {
        let tx_deposit = TxDeposit {
            source_hash: B256::default(),
            from: Address::default(),
            to: TxKind::default(),
            mint: Some(100),
            value: U256::default(),
            gas_limit: 50000,
            is_system_transaction: true,
            eth_value: Some(100),
            input: Bytes::default(),
            eth_tx_value: Some(100),
        };

        assert!(tx_deposit.size() > tx_deposit.rlp_encoded_fields_length());
    }

    #[test]
    fn test_encode_inner_with_and_without_header() {
        let tx_deposit = TxDeposit {
            source_hash: B256::default(),
            from: Address::default(),
            to: TxKind::default(),
            mint: Some(100),
            value: U256::default(),
            gas_limit: 50000,
            is_system_transaction: true,
            eth_value: Some(100),
            input: Bytes::default(),
            eth_tx_value: Some(100),
        };

        let mut buffer_with_header = BytesMut::new();
        tx_deposit.network_encode(&mut buffer_with_header);

        let mut buffer_without_header = BytesMut::new();
<<<<<<< HEAD
        tx_deposit.eip2718_encode(&mut buffer_without_header);
=======
        tx_deposit.encode_2718(&mut buffer_without_header);
>>>>>>> b3d21e16

        assert!(buffer_with_header.len() > buffer_without_header.len());
    }

    #[test]
    fn test_payload_length_header() {
        let tx_deposit = TxDeposit {
            source_hash: B256::default(),
            from: Address::default(),
            to: TxKind::default(),
            mint: Some(100),
            value: U256::default(),
            gas_limit: 50000,
            is_system_transaction: true,
            eth_value: Some(100),
            input: Bytes::default(),
            eth_tx_value: Some(100),
        };

        let total_len = tx_deposit.network_encoded_length();
        let len_without_header = tx_deposit.eip2718_encoded_length();

        assert!(total_len > len_without_header);
    }
}

/// Bincode-compatible [`TxDeposit`] serde implementation.
#[cfg(all(feature = "serde", feature = "serde-bincode-compat"))]
pub(super) mod serde_bincode_compat {
    use alloc::borrow::Cow;
    use alloy_primitives::{Address, B256, Bytes, TxKind, U256};
    use serde::{Deserialize, Deserializer, Serialize, Serializer};
    use serde_with::{DeserializeAs, SerializeAs};

    /// Bincode-compatible [`super::TxDeposit`] serde implementation.
    ///
    /// Intended to use with the [`serde_with::serde_as`] macro in the following way:
    /// ```rust
    /// use op_alloy_consensus::{TxDeposit, serde_bincode_compat};
    /// use serde::{Deserialize, Serialize};
    /// use serde_with::serde_as;
    ///
    /// #[serde_as]
    /// #[derive(Serialize, Deserialize)]
    /// struct Data {
    ///     #[serde_as(as = "serde_bincode_compat::TxDeposit")]
    ///     transaction: TxDeposit,
    /// }
    /// ```
    #[derive(Debug, Serialize, Deserialize)]
    pub struct TxDeposit<'a> {
        source_hash: B256,
        from: Address,
        #[serde(default)]
        to: TxKind,
        #[serde(default)]
        mint: Option<u128>,
        value: U256,
        gas_limit: u64,
        is_system_transaction: bool,
        input: Cow<'a, Bytes>,
        #[serde(default)]
        eth_value: Option<u128>,
        eth_tx_value: Option<u128>,
    }

    impl<'a> From<&'a super::TxDeposit> for TxDeposit<'a> {
        fn from(value: &'a super::TxDeposit) -> Self {
            Self {
                source_hash: value.source_hash,
                from: value.from,
                to: value.to,
                mint: value.mint,
                value: value.value,
                gas_limit: value.gas_limit,
                is_system_transaction: value.is_system_transaction,
                eth_value: value.eth_value,
                input: Cow::Borrowed(&value.input),
                eth_tx_value: value.eth_tx_value,
            }
        }
    }

    impl<'a> From<TxDeposit<'a>> for super::TxDeposit {
        fn from(value: TxDeposit<'a>) -> Self {
            Self {
                source_hash: value.source_hash,
                from: value.from,
                to: value.to,
                mint: value.mint,
                value: value.value,
                gas_limit: value.gas_limit,
                is_system_transaction: value.is_system_transaction,
                eth_value: value.eth_value,
                input: value.input.into_owned(),
                eth_tx_value: value.eth_tx_value,
            }
        }
    }

    impl SerializeAs<super::TxDeposit> for TxDeposit<'_> {
        fn serialize_as<S>(source: &super::TxDeposit, serializer: S) -> Result<S::Ok, S::Error>
        where
            S: Serializer,
        {
            TxDeposit::from(source).serialize(serializer)
        }
    }

    impl<'de> DeserializeAs<'de, super::TxDeposit> for TxDeposit<'de> {
        fn deserialize_as<D>(deserializer: D) -> Result<super::TxDeposit, D::Error>
        where
            D: Deserializer<'de>,
        {
            TxDeposit::deserialize(deserializer).map(Into::into)
        }
    }

    #[cfg(test)]
    mod tests {
        use arbitrary::Arbitrary;
        use rand::Rng;
        use serde::{Deserialize, Serialize};
        use serde_with::serde_as;

        use super::super::{TxDeposit, serde_bincode_compat};

        #[test]
        fn test_tx_deposit_bincode_roundtrip() {
            #[serde_as]
            #[derive(Debug, PartialEq, Eq, Serialize, Deserialize)]
            struct Data {
                #[serde_as(as = "serde_bincode_compat::TxDeposit")]
                transaction: TxDeposit,
            }

            let mut bytes = [0u8; 1024];
            rand::rng().fill(bytes.as_mut_slice());
            let data = Data {
                transaction: TxDeposit::arbitrary(&mut arbitrary::Unstructured::new(&bytes))
                    .unwrap(),
            };

            let encoded = bincode::serialize(&data).unwrap();
            let decoded: Data = bincode::deserialize(&encoded).unwrap();
            assert_eq!(decoded, data);
        }
    }
}<|MERGE_RESOLUTION|>--- conflicted
+++ resolved
@@ -1,14 +1,6 @@
 //! Deposit Transaction type.
 
 use super::OpTxType;
-<<<<<<< HEAD
-use crate::DepositTransaction;
-use alloc::vec::Vec;
-use alloy_consensus::{Sealable, Transaction};
-use alloy_eips::eip2930::AccessList;
-use alloy_primitives::{
-    keccak256, Address, Bytes, ChainId, PrimitiveSignature as Signature, TxHash, TxKind, B256, U256,
-=======
 use alloc::vec::Vec;
 use alloy_consensus::{Sealable, Transaction, Typed2718};
 use alloy_eips::{
@@ -17,7 +9,6 @@
 };
 use alloy_primitives::{
     Address, B256, Bytes, ChainId, PrimitiveSignature as Signature, TxHash, TxKind, U256, keccak256,
->>>>>>> b3d21e16
 };
 use alloy_rlp::{
     Buf, BufMut, Decodable, EMPTY_STRING_CODE, Encodable, Error as DecodeError, Header,
@@ -109,10 +100,7 @@
     /// - `is_system_transaction`
     /// - `eth_value`
     /// - `input`
-<<<<<<< HEAD
     /// - `eth_tx_value`
-=======
->>>>>>> b3d21e16
     pub fn rlp_decode_fields(buf: &mut &[u8]) -> alloy_rlp::Result<Self> {
         Ok(Self {
             source_hash: Decodable::decode(buf)?,
@@ -128,7 +116,6 @@
         })
     }
 
-<<<<<<< HEAD
     /// Decodes a u128 value from RLP format. If the value doesn't exist, returns nil.
     pub fn decode_u128_from_rlp(buf: &mut &[u8]) -> Result<Option<u128>, DecodeError> {
         if *buf.first().ok_or(DecodeError::InputTooShort)? == EMPTY_STRING_CODE {
@@ -148,8 +135,6 @@
         Self::decode_u128_from_rlp(buf)
     }
 
-=======
->>>>>>> b3d21e16
     /// Decodes the transaction from RLP bytes.
     pub fn rlp_decode(buf: &mut &[u8]) -> alloy_rlp::Result<Self> {
         let header = Header::decode(buf)?;
@@ -234,7 +219,6 @@
     /// Create an rlp header for the transaction.
     fn rlp_header(&self) -> Header {
         Header { list: true, payload_length: self.rlp_encoded_fields_length() }
-<<<<<<< HEAD
     }
 
     /// RLP encodes the transaction.
@@ -254,34 +238,6 @@
         self.rlp_encoded_length() + 1
     }
 
-    /// EIP-2718 encode the transaction with the given signature and the default
-    /// type flag.
-    pub fn eip2718_encode(&self, out: &mut dyn BufMut) {
-        out.put_u8(self.tx_type() as u8);
-        self.rlp_encode(out);
-    }
-
-=======
-    }
-
-    /// RLP encodes the transaction.
-    pub fn rlp_encode(&self, out: &mut dyn BufMut) {
-        self.rlp_header().encode(out);
-        self.rlp_encode_fields(out);
-    }
-
-    /// Get the length of the transaction when RLP encoded.
-    pub fn rlp_encoded_length(&self) -> usize {
-        self.rlp_header().length_with_payload()
-    }
-
-    /// Get the length of the transaction when EIP-2718 encoded. This is the
-    /// 1 byte type flag + the length of the RLP encoded transaction.
-    pub fn eip2718_encoded_length(&self) -> usize {
-        self.rlp_encoded_length() + 1
-    }
-
->>>>>>> b3d21e16
     fn network_header(&self) -> Header {
         Header { list: false, payload_length: self.eip2718_encoded_length() }
     }
@@ -295,31 +251,19 @@
     /// Network encode the transaction with the given signature.
     pub fn network_encode(&self, out: &mut dyn BufMut) {
         self.network_header().encode(out);
-<<<<<<< HEAD
-        self.eip2718_encode(out);
-=======
         self.encode_2718(out);
->>>>>>> b3d21e16
     }
 
     /// Calculate the transaction hash.
     pub fn tx_hash(&self) -> TxHash {
         let mut buf = Vec::with_capacity(self.eip2718_encoded_length());
-<<<<<<< HEAD
-        self.eip2718_encode(&mut buf);
-=======
         self.encode_2718(&mut buf);
->>>>>>> b3d21e16
         keccak256(&buf)
     }
 
     /// Returns the signature for the optimism deposit transactions, which don't include a
     /// signature.
-<<<<<<< HEAD
-    pub fn signature() -> Signature {
-=======
     pub const fn signature() -> Signature {
->>>>>>> b3d21e16
         Signature::new(U256::ZERO, U256::ZERO, false)
     }
 }
@@ -452,12 +396,6 @@
         Self::rlp_decode(data)
     }
 }
-<<<<<<< HEAD
-
-impl Sealable for TxDeposit {
-    fn hash_slow(&self) -> B256 {
-        self.tx_hash()
-=======
 
 impl Sealable for TxDeposit {
     fn hash_slow(&self) -> B256 {
@@ -500,7 +438,6 @@
     #[inline]
     fn is_system_transaction(&self) -> bool {
         self.is_system_transaction
->>>>>>> b3d21e16
     }
 }
 
@@ -544,20 +481,14 @@
             gas_limit: 50000,
             is_system_transaction: true,
             input: Bytes::default(),
-<<<<<<< HEAD
             eth_value: Some(100),
             eth_tx_value: Some(100),
-=======
->>>>>>> b3d21e16
         };
 
         assert_eq!(tx.source_hash(), Some(B256::with_last_byte(42)));
         assert_eq!(tx.mint(), Some(100));
         assert!(tx.is_system_transaction());
-<<<<<<< HEAD
         assert!(tx.is_deposit());
-=======
->>>>>>> b3d21e16
     }
 
     #[test]
@@ -571,20 +502,14 @@
             gas_limit: 50000,
             is_system_transaction: false,
             input: Bytes::default(),
-<<<<<<< HEAD
             eth_value: None,
             eth_tx_value: None,
-=======
->>>>>>> b3d21e16
         };
 
         assert_eq!(tx.source_hash(), Some(B256::default()));
         assert_eq!(tx.mint(), None);
         assert!(!tx.is_system_transaction());
-<<<<<<< HEAD
         assert!(tx.is_deposit());
-=======
->>>>>>> b3d21e16
     }
 
     #[test]
@@ -599,20 +524,14 @@
             gas_limit: 100000,
             is_system_transaction: false,
             input: Bytes::from_static(&[1, 2, 3]),
-<<<<<<< HEAD
             eth_value: Some(100),
             eth_tx_value: Some(100),
-=======
->>>>>>> b3d21e16
         };
 
         assert_eq!(tx.source_hash(), Some(B256::default()));
         assert_eq!(tx.mint(), Some(200));
         assert!(!tx.is_system_transaction());
-<<<<<<< HEAD
         assert!(tx.is_deposit());
-=======
->>>>>>> b3d21e16
         assert_eq!(tx.kind(), TxKind::Call(contract_address));
     }
 
@@ -710,11 +629,7 @@
         tx_deposit.network_encode(&mut buffer_with_header);
 
         let mut buffer_without_header = BytesMut::new();
-<<<<<<< HEAD
-        tx_deposit.eip2718_encode(&mut buffer_without_header);
-=======
         tx_deposit.encode_2718(&mut buffer_without_header);
->>>>>>> b3d21e16
 
         assert!(buffer_with_header.len() > buffer_without_header.len());
     }
