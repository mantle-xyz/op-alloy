use crate::{OpTxEnvelope, OpTxType, TxDeposit};
<<<<<<< HEAD
use alloy_consensus::{Transaction, TxEip1559, TxEip2930, TxEip7702, TxLegacy};
use alloy_eips::eip2930::AccessList;
use alloy_eips::Typed2718;
use alloy_primitives::{Address, Bytes, TxKind};
=======
use alloy_consensus::{
    SignableTransaction, Signed, Transaction, TxEip1559, TxEip2930, TxEip7702, TxLegacy, Typed2718,
    transaction::RlpEcdsaEncodableTx,
};
use alloy_eips::{Encodable2718, eip2930::AccessList};
use alloy_primitives::{
    Address, B256, Bytes, ChainId, PrimitiveSignature as Signature, TxHash, TxKind, bytes::BufMut,
};
>>>>>>> b3d21e16

/// The TypedTransaction enum represents all Ethereum transaction request types, modified for the OP
/// Stack.
///
/// Its variants correspond to specific allowed transactions:
/// 1. Legacy (pre-EIP2718) [`TxLegacy`]
/// 2. EIP2930 (state access lists) [`TxEip2930`]
/// 3. EIP1559 [`TxEip1559`]
/// 4. Deposit [`TxDeposit`]
#[derive(Debug, Clone, PartialEq, Eq, Hash)]
#[cfg_attr(feature = "arbitrary", derive(arbitrary::Arbitrary))]
#[cfg_attr(feature = "serde", derive(serde::Serialize, serde::Deserialize))]
#[cfg_attr(
    feature = "serde",
    serde(
        from = "serde_from::MaybeTaggedTypedTransaction",
        into = "serde_from::TaggedTypedTransaction"
    )
)]
pub enum OpTypedTransaction {
    /// Legacy transaction
    Legacy(TxLegacy),
    /// EIP-2930 transaction
    Eip2930(TxEip2930),
    /// EIP-1559 transaction
    Eip1559(TxEip1559),
    /// EIP-7702 transaction
    Eip7702(TxEip7702),
    /// Optimism deposit transaction
    Deposit(TxDeposit),
}

impl From<TxLegacy> for OpTypedTransaction {
    fn from(tx: TxLegacy) -> Self {
        Self::Legacy(tx)
    }
}

impl From<TxEip2930> for OpTypedTransaction {
    fn from(tx: TxEip2930) -> Self {
        Self::Eip2930(tx)
    }
}

impl From<TxEip1559> for OpTypedTransaction {
    fn from(tx: TxEip1559) -> Self {
        Self::Eip1559(tx)
    }
}

impl From<TxEip7702> for OpTypedTransaction {
    fn from(tx: TxEip7702) -> Self {
        Self::Eip7702(tx)
    }
}

impl From<TxDeposit> for OpTypedTransaction {
    fn from(tx: TxDeposit) -> Self {
        Self::Deposit(tx)
    }
}

impl From<OpTxEnvelope> for OpTypedTransaction {
    fn from(envelope: OpTxEnvelope) -> Self {
        match envelope {
            OpTxEnvelope::Legacy(tx) => Self::Legacy(tx.strip_signature()),
            OpTxEnvelope::Eip2930(tx) => Self::Eip2930(tx.strip_signature()),
            OpTxEnvelope::Eip1559(tx) => Self::Eip1559(tx.strip_signature()),
            OpTxEnvelope::Eip7702(tx) => Self::Eip7702(tx.strip_signature()),
            OpTxEnvelope::Deposit(tx) => Self::Deposit(tx.into_inner()),
        }
    }
}

impl OpTypedTransaction {
    /// Return the [`OpTxType`] of the inner txn.
    pub const fn tx_type(&self) -> OpTxType {
        match self {
            Self::Legacy(_) => OpTxType::Legacy,
            Self::Eip2930(_) => OpTxType::Eip2930,
            Self::Eip1559(_) => OpTxType::Eip1559,
            Self::Eip7702(_) => OpTxType::Eip7702,
            Self::Deposit(_) => OpTxType::Deposit,
        }
    }

    /// Calculates the signing hash for the transaction.
    ///
    /// Returns `None` if the tx is a deposit transaction.
    pub fn checked_signature_hash(&self) -> Option<B256> {
        match self {
            Self::Legacy(tx) => Some(tx.signature_hash()),
            Self::Eip2930(tx) => Some(tx.signature_hash()),
            Self::Eip1559(tx) => Some(tx.signature_hash()),
            Self::Eip7702(tx) => Some(tx.signature_hash()),
            Self::Deposit(_) => None,
        }
    }

    /// Return the inner legacy transaction if it exists.
    pub const fn legacy(&self) -> Option<&TxLegacy> {
        match self {
            Self::Legacy(tx) => Some(tx),
            _ => None,
        }
    }

    /// Return the inner EIP-2930 transaction if it exists.
    pub const fn eip2930(&self) -> Option<&TxEip2930> {
        match self {
            Self::Eip2930(tx) => Some(tx),
            _ => None,
        }
    }

    /// Return the inner EIP-1559 transaction if it exists.
    pub const fn eip1559(&self) -> Option<&TxEip1559> {
        match self {
            Self::Eip1559(tx) => Some(tx),
            _ => None,
        }
    }

    /// Return the inner deposit transaction if it exists.
    pub const fn deposit(&self) -> Option<&TxDeposit> {
        match self {
            Self::Deposit(tx) => Some(tx),
            _ => None,
        }
    }

    /// Returns `true` if transaction is deposit transaction.
    pub const fn is_deposit(&self) -> bool {
        matches!(self, Self::Deposit(_))
    }
<<<<<<< HEAD
=======

    /// Calculate the transaction hash for the given signature.
    ///
    /// Note: Returns the regular tx hash if this is a deposit variant
    pub fn tx_hash(&self, signature: &Signature) -> TxHash {
        match self {
            Self::Legacy(tx) => tx.tx_hash(signature),
            Self::Eip2930(tx) => tx.tx_hash(signature),
            Self::Eip1559(tx) => tx.tx_hash(signature),
            Self::Eip7702(tx) => tx.tx_hash(signature),
            Self::Deposit(tx) => tx.tx_hash(),
        }
    }
>>>>>>> b3d21e16
}

impl Typed2718 for OpTypedTransaction {
    fn ty(&self) -> u8 {
        match self {
            Self::Legacy(_) => OpTxType::Legacy as u8,
            Self::Eip2930(_) => OpTxType::Eip2930 as u8,
            Self::Eip1559(_) => OpTxType::Eip1559 as u8,
            Self::Eip7702(_) => OpTxType::Eip7702 as u8,
            Self::Deposit(_) => OpTxType::Deposit as u8,
        }
    }
}

impl Transaction for OpTypedTransaction {
    fn chain_id(&self) -> Option<alloy_primitives::ChainId> {
        match self {
            Self::Legacy(tx) => tx.chain_id(),
            Self::Eip2930(tx) => tx.chain_id(),
            Self::Eip1559(tx) => tx.chain_id(),
            Self::Eip7702(tx) => tx.chain_id(),
            Self::Deposit(tx) => tx.chain_id(),
        }
    }

    fn nonce(&self) -> u64 {
        match self {
            Self::Legacy(tx) => tx.nonce(),
            Self::Eip2930(tx) => tx.nonce(),
            Self::Eip1559(tx) => tx.nonce(),
            Self::Eip7702(tx) => tx.nonce(),
            Self::Deposit(tx) => tx.nonce(),
        }
    }

    fn gas_limit(&self) -> u64 {
        match self {
            Self::Legacy(tx) => tx.gas_limit(),
            Self::Eip2930(tx) => tx.gas_limit(),
            Self::Eip1559(tx) => tx.gas_limit(),
            Self::Eip7702(tx) => tx.gas_limit(),
            Self::Deposit(tx) => tx.gas_limit(),
        }
    }

    fn gas_price(&self) -> Option<u128> {
        match self {
            Self::Legacy(tx) => tx.gas_price(),
            Self::Eip2930(tx) => tx.gas_price(),
            Self::Eip1559(tx) => tx.gas_price(),
            Self::Eip7702(tx) => tx.gas_price(),
            Self::Deposit(tx) => tx.gas_price(),
        }
    }

    fn max_fee_per_gas(&self) -> u128 {
        match self {
            Self::Legacy(tx) => tx.max_fee_per_gas(),
            Self::Eip2930(tx) => tx.max_fee_per_gas(),
            Self::Eip1559(tx) => tx.max_fee_per_gas(),
            Self::Eip7702(tx) => tx.max_fee_per_gas(),
            Self::Deposit(tx) => tx.max_fee_per_gas(),
        }
    }

    fn max_priority_fee_per_gas(&self) -> Option<u128> {
        match self {
            Self::Legacy(tx) => tx.max_priority_fee_per_gas(),
            Self::Eip2930(tx) => tx.max_priority_fee_per_gas(),
            Self::Eip1559(tx) => tx.max_priority_fee_per_gas(),
            Self::Eip7702(tx) => tx.max_priority_fee_per_gas(),
            Self::Deposit(tx) => tx.max_priority_fee_per_gas(),
        }
    }

    fn max_fee_per_blob_gas(&self) -> Option<u128> {
        match self {
            Self::Legacy(tx) => tx.max_fee_per_blob_gas(),
            Self::Eip2930(tx) => tx.max_fee_per_blob_gas(),
            Self::Eip1559(tx) => tx.max_fee_per_blob_gas(),
            Self::Eip7702(tx) => tx.max_fee_per_blob_gas(),
            Self::Deposit(tx) => tx.max_fee_per_blob_gas(),
        }
    }

    fn priority_fee_or_price(&self) -> u128 {
        match self {
            Self::Legacy(tx) => tx.priority_fee_or_price(),
            Self::Eip2930(tx) => tx.priority_fee_or_price(),
            Self::Eip1559(tx) => tx.priority_fee_or_price(),
            Self::Eip7702(tx) => tx.priority_fee_or_price(),
            Self::Deposit(tx) => tx.priority_fee_or_price(),
        }
    }

    fn effective_gas_price(&self, base_fee: Option<u64>) -> u128 {
        match self {
            Self::Legacy(tx) => tx.effective_gas_price(base_fee),
            Self::Eip2930(tx) => tx.effective_gas_price(base_fee),
            Self::Eip1559(tx) => tx.effective_gas_price(base_fee),
            Self::Eip7702(tx) => tx.effective_gas_price(base_fee),
            Self::Deposit(tx) => tx.effective_gas_price(base_fee),
        }
    }

    fn is_dynamic_fee(&self) -> bool {
        match self {
            Self::Legacy(tx) => tx.is_dynamic_fee(),
            Self::Eip2930(tx) => tx.is_dynamic_fee(),
            Self::Eip1559(tx) => tx.is_dynamic_fee(),
            Self::Eip7702(tx) => tx.is_dynamic_fee(),
            Self::Deposit(tx) => tx.is_dynamic_fee(),
        }
    }

    fn kind(&self) -> TxKind {
        match self {
            Self::Legacy(tx) => tx.kind(),
            Self::Eip2930(tx) => tx.kind(),
            Self::Eip1559(tx) => tx.kind(),
            Self::Eip7702(tx) => tx.kind(),
            Self::Deposit(tx) => tx.kind(),
        }
    }

    fn is_create(&self) -> bool {
        match self {
            Self::Legacy(tx) => tx.is_create(),
            Self::Eip2930(tx) => tx.is_create(),
            Self::Eip1559(tx) => tx.is_create(),
            Self::Eip7702(tx) => tx.is_create(),
            Self::Deposit(tx) => tx.is_create(),
        }
    }

    fn to(&self) -> Option<Address> {
        match self {
            Self::Legacy(tx) => tx.to(),
            Self::Eip2930(tx) => tx.to(),
            Self::Eip1559(tx) => tx.to(),
            Self::Eip7702(tx) => tx.to(),
            Self::Deposit(tx) => tx.to(),
        }
    }

    fn value(&self) -> alloy_primitives::U256 {
        match self {
            Self::Legacy(tx) => tx.value(),
            Self::Eip2930(tx) => tx.value(),
            Self::Eip1559(tx) => tx.value(),
            Self::Eip7702(tx) => tx.value(),
            Self::Deposit(tx) => tx.value(),
        }
    }

    fn input(&self) -> &Bytes {
        match self {
            Self::Legacy(tx) => tx.input(),
            Self::Eip2930(tx) => tx.input(),
            Self::Eip1559(tx) => tx.input(),
            Self::Eip7702(tx) => tx.input(),
            Self::Deposit(tx) => tx.input(),
        }
    }

    fn access_list(&self) -> Option<&AccessList> {
        match self {
            Self::Legacy(tx) => tx.access_list(),
            Self::Eip2930(tx) => tx.access_list(),
            Self::Eip1559(tx) => tx.access_list(),
            Self::Eip7702(tx) => tx.access_list(),
            Self::Deposit(tx) => tx.access_list(),
        }
    }

    fn blob_versioned_hashes(&self) -> Option<&[B256]> {
        match self {
            Self::Legacy(tx) => tx.blob_versioned_hashes(),
            Self::Eip2930(tx) => tx.blob_versioned_hashes(),
            Self::Eip1559(tx) => tx.blob_versioned_hashes(),
            Self::Eip7702(tx) => tx.blob_versioned_hashes(),
            Self::Deposit(tx) => tx.blob_versioned_hashes(),
        }
    }

    fn authorization_list(&self) -> Option<&[alloy_eips::eip7702::SignedAuthorization]> {
        match self {
            Self::Legacy(tx) => tx.authorization_list(),
            Self::Eip2930(tx) => tx.authorization_list(),
            Self::Eip1559(tx) => tx.authorization_list(),
            Self::Eip7702(tx) => tx.authorization_list(),
            Self::Deposit(tx) => tx.authorization_list(),
        }
    }
}

<<<<<<< HEAD
=======
impl RlpEcdsaEncodableTx for OpTypedTransaction {
    fn rlp_encoded_fields_length(&self) -> usize {
        match self {
            Self::Legacy(tx) => tx.rlp_encoded_fields_length(),
            Self::Eip2930(tx) => tx.rlp_encoded_fields_length(),
            Self::Eip1559(tx) => tx.rlp_encoded_fields_length(),
            Self::Eip7702(tx) => tx.rlp_encoded_fields_length(),
            Self::Deposit(tx) => tx.rlp_encoded_fields_length(),
        }
    }

    fn rlp_encode_fields(&self, out: &mut dyn alloy_rlp::BufMut) {
        match self {
            Self::Legacy(tx) => tx.rlp_encode_fields(out),
            Self::Eip2930(tx) => tx.rlp_encode_fields(out),
            Self::Eip1559(tx) => tx.rlp_encode_fields(out),
            Self::Eip7702(tx) => tx.rlp_encode_fields(out),
            Self::Deposit(tx) => tx.rlp_encode_fields(out),
        }
    }

    fn eip2718_encode_with_type(&self, signature: &Signature, _ty: u8, out: &mut dyn BufMut) {
        match self {
            Self::Legacy(tx) => tx.eip2718_encode_with_type(signature, tx.ty(), out),
            Self::Eip2930(tx) => tx.eip2718_encode_with_type(signature, tx.ty(), out),
            Self::Eip1559(tx) => tx.eip2718_encode_with_type(signature, tx.ty(), out),
            Self::Eip7702(tx) => tx.eip2718_encode_with_type(signature, tx.ty(), out),
            Self::Deposit(tx) => tx.encode_2718(out),
        }
    }

    fn eip2718_encode(&self, signature: &Signature, out: &mut dyn BufMut) {
        match self {
            Self::Legacy(tx) => tx.eip2718_encode(signature, out),
            Self::Eip2930(tx) => tx.eip2718_encode(signature, out),
            Self::Eip1559(tx) => tx.eip2718_encode(signature, out),
            Self::Eip7702(tx) => tx.eip2718_encode(signature, out),
            Self::Deposit(tx) => tx.encode_2718(out),
        }
    }

    fn network_encode_with_type(&self, signature: &Signature, _ty: u8, out: &mut dyn BufMut) {
        match self {
            Self::Legacy(tx) => tx.network_encode_with_type(signature, tx.ty(), out),
            Self::Eip2930(tx) => tx.network_encode_with_type(signature, tx.ty(), out),
            Self::Eip1559(tx) => tx.network_encode_with_type(signature, tx.ty(), out),
            Self::Eip7702(tx) => tx.network_encode_with_type(signature, tx.ty(), out),
            Self::Deposit(tx) => tx.network_encode(out),
        }
    }

    fn network_encode(&self, signature: &Signature, out: &mut dyn BufMut) {
        match self {
            Self::Legacy(tx) => tx.network_encode(signature, out),
            Self::Eip2930(tx) => tx.network_encode(signature, out),
            Self::Eip1559(tx) => tx.network_encode(signature, out),
            Self::Eip7702(tx) => tx.network_encode(signature, out),
            Self::Deposit(tx) => tx.network_encode(out),
        }
    }

    fn tx_hash_with_type(&self, signature: &Signature, _ty: u8) -> TxHash {
        match self {
            Self::Legacy(tx) => tx.tx_hash_with_type(signature, tx.ty()),
            Self::Eip2930(tx) => tx.tx_hash_with_type(signature, tx.ty()),
            Self::Eip1559(tx) => tx.tx_hash_with_type(signature, tx.ty()),
            Self::Eip7702(tx) => tx.tx_hash_with_type(signature, tx.ty()),
            Self::Deposit(tx) => tx.tx_hash(),
        }
    }

    fn tx_hash(&self, signature: &Signature) -> TxHash {
        match self {
            Self::Legacy(tx) => tx.tx_hash(signature),
            Self::Eip2930(tx) => tx.tx_hash(signature),
            Self::Eip1559(tx) => tx.tx_hash(signature),
            Self::Eip7702(tx) => tx.tx_hash(signature),
            Self::Deposit(tx) => tx.tx_hash(),
        }
    }
}

impl SignableTransaction<Signature> for OpTypedTransaction {
    fn set_chain_id(&mut self, chain_id: ChainId) {
        match self {
            Self::Legacy(tx) => tx.set_chain_id(chain_id),
            Self::Eip2930(tx) => tx.set_chain_id(chain_id),
            Self::Eip1559(tx) => tx.set_chain_id(chain_id),
            Self::Eip7702(tx) => tx.set_chain_id(chain_id),
            Self::Deposit(_) => {}
        }
    }

    fn encode_for_signing(&self, out: &mut dyn BufMut) {
        match self {
            Self::Legacy(tx) => tx.encode_for_signing(out),
            Self::Eip2930(tx) => tx.encode_for_signing(out),
            Self::Eip1559(tx) => tx.encode_for_signing(out),
            Self::Eip7702(tx) => tx.encode_for_signing(out),
            Self::Deposit(_) => {}
        }
    }

    fn payload_len_for_signature(&self) -> usize {
        match self {
            Self::Legacy(tx) => tx.payload_len_for_signature(),
            Self::Eip2930(tx) => tx.payload_len_for_signature(),
            Self::Eip1559(tx) => tx.payload_len_for_signature(),
            Self::Eip7702(tx) => tx.payload_len_for_signature(),
            Self::Deposit(_) => 0,
        }
    }

    fn into_signed(self, signature: Signature) -> Signed<Self, Signature>
    where
        Self: Sized,
    {
        let hash = self.tx_hash(&signature);
        Signed::new_unchecked(self, signature, hash)
    }
}

>>>>>>> b3d21e16
#[cfg(feature = "serde")]
mod serde_from {
    //! NB: Why do we need this?
    //!
    //! Because the tag may be missing, we need an abstraction over tagged (with
    //! type) and untagged (always legacy). This is
    //! [`MaybeTaggedTypedTransaction`].
    //!
    //! The tagged variant is [`TaggedTypedTransaction`], which always has a
    //! type tag.
    //!
    //! We serialize via [`TaggedTypedTransaction`] and deserialize via
    //! [`MaybeTaggedTypedTransaction`].
    use super::*;

    #[derive(Debug, serde::Deserialize)]
    #[serde(untagged)]
    pub(crate) enum MaybeTaggedTypedTransaction {
        Tagged(TaggedTypedTransaction),
        Untagged(TxLegacy),
    }

    #[derive(Debug, serde::Serialize, serde::Deserialize)]
    #[serde(tag = "type")]
    pub(crate) enum TaggedTypedTransaction {
        /// Legacy transaction
        #[serde(rename = "0x00", alias = "0x0")]
        Legacy(TxLegacy),
        /// EIP-2930 transaction
        #[serde(rename = "0x01", alias = "0x1")]
        Eip2930(TxEip2930),
        /// EIP-1559 transaction
        #[serde(rename = "0x02", alias = "0x2")]
        Eip1559(TxEip1559),
        /// EIP-7702 transaction
        #[serde(rename = "0x04", alias = "0x4")]
        Eip7702(TxEip7702),
        /// Deposit transaction
        #[serde(rename = "0x7e", alias = "0x7E", serialize_with = "crate::serde_deposit_tx_rpc")]
        Deposit(TxDeposit),
    }

    impl From<MaybeTaggedTypedTransaction> for OpTypedTransaction {
        fn from(value: MaybeTaggedTypedTransaction) -> Self {
            match value {
                MaybeTaggedTypedTransaction::Tagged(tagged) => tagged.into(),
                MaybeTaggedTypedTransaction::Untagged(tx) => Self::Legacy(tx),
            }
        }
    }

    impl From<TaggedTypedTransaction> for OpTypedTransaction {
        fn from(value: TaggedTypedTransaction) -> Self {
            match value {
                TaggedTypedTransaction::Legacy(signed) => Self::Legacy(signed),
                TaggedTypedTransaction::Eip2930(signed) => Self::Eip2930(signed),
                TaggedTypedTransaction::Eip1559(signed) => Self::Eip1559(signed),
                TaggedTypedTransaction::Eip7702(signed) => Self::Eip7702(signed),
                TaggedTypedTransaction::Deposit(tx) => Self::Deposit(tx),
            }
        }
    }

    impl From<OpTypedTransaction> for TaggedTypedTransaction {
        fn from(value: OpTypedTransaction) -> Self {
            match value {
                OpTypedTransaction::Legacy(signed) => Self::Legacy(signed),
                OpTypedTransaction::Eip2930(signed) => Self::Eip2930(signed),
                OpTypedTransaction::Eip1559(signed) => Self::Eip1559(signed),
                OpTypedTransaction::Eip7702(signed) => Self::Eip7702(signed),
                OpTypedTransaction::Deposit(tx) => Self::Deposit(tx),
            }
        }
    }
}<|MERGE_RESOLUTION|>--- conflicted
+++ resolved
@@ -1,10 +1,4 @@
 use crate::{OpTxEnvelope, OpTxType, TxDeposit};
-<<<<<<< HEAD
-use alloy_consensus::{Transaction, TxEip1559, TxEip2930, TxEip7702, TxLegacy};
-use alloy_eips::eip2930::AccessList;
-use alloy_eips::Typed2718;
-use alloy_primitives::{Address, Bytes, TxKind};
-=======
 use alloy_consensus::{
     SignableTransaction, Signed, Transaction, TxEip1559, TxEip2930, TxEip7702, TxLegacy, Typed2718,
     transaction::RlpEcdsaEncodableTx,
@@ -13,7 +7,6 @@
 use alloy_primitives::{
     Address, B256, Bytes, ChainId, PrimitiveSignature as Signature, TxHash, TxKind, bytes::BufMut,
 };
->>>>>>> b3d21e16
 
 /// The TypedTransaction enum represents all Ethereum transaction request types, modified for the OP
 /// Stack.
@@ -149,8 +142,6 @@
     pub const fn is_deposit(&self) -> bool {
         matches!(self, Self::Deposit(_))
     }
-<<<<<<< HEAD
-=======
 
     /// Calculate the transaction hash for the given signature.
     ///
@@ -164,7 +155,6 @@
             Self::Deposit(tx) => tx.tx_hash(),
         }
     }
->>>>>>> b3d21e16
 }
 
 impl Typed2718 for OpTypedTransaction {
@@ -361,8 +351,6 @@
     }
 }
 
-<<<<<<< HEAD
-=======
 impl RlpEcdsaEncodableTx for OpTypedTransaction {
     fn rlp_encoded_fields_length(&self) -> usize {
         match self {
@@ -485,7 +473,6 @@
     }
 }
 
->>>>>>> b3d21e16
 #[cfg(feature = "serde")]
 mod serde_from {
     //! NB: Why do we need this?
