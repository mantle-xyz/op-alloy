[package]
name = "op-alloy-network"
description = "Optimism blockchain RPC behavior abstraction"

version.workspace = true
edition.workspace = true
rust-version.workspace = true
authors.workspace = true
license.workspace = true
homepage.workspace = true
repository.workspace = true
exclude.workspace = true

[lints]
workspace = true

[dependencies]
# Workspace
op-alloy-consensus.workspace = true
op-alloy-rpc-types.workspace = true

# Alloy
alloy-consensus.workspace = true
alloy-network.workspace = true
alloy-primitives.workspace = true
alloy-rpc-types-eth.workspace = true
<<<<<<< HEAD
alloy-signer.workspace = true
=======
alloy-signer.workspace = true

[features]
std = [
	"op-alloy-consensus/std",
	"op-alloy-rpc-types/std"
]
serde = [
	"op-alloy-consensus/serde",
	"op-alloy-rpc-types/serde"
]
>>>>>>> b3d21e16
<|MERGE_RESOLUTION|>--- conflicted
+++ resolved
@@ -24,9 +24,6 @@
 alloy-network.workspace = true
 alloy-primitives.workspace = true
 alloy-rpc-types-eth.workspace = true
-<<<<<<< HEAD
-alloy-signer.workspace = true
-=======
 alloy-signer.workspace = true
 
 [features]
@@ -37,5 +34,4 @@
 serde = [
 	"op-alloy-consensus/serde",
 	"op-alloy-rpc-types/serde"
-]
->>>>>>> b3d21e16
+]