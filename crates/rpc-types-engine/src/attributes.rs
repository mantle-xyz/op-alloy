//! Optimism-specific payload attributes.

use alloc::vec::Vec;
<<<<<<< HEAD
use alloy_primitives::Bytes;
=======
use alloy_eips::eip1559::BaseFeeParams;
use alloy_primitives::{B64, Bytes};
>>>>>>> b3d21e16
use alloy_rpc_types_engine::PayloadAttributes;
use op_alloy_consensus::{EIP1559ParamError, decode_eip_1559_params, encode_holocene_extra_data};

/// Optimism Payload Attributes
#[derive(Clone, Debug, Default, PartialEq, Eq)]
#[cfg_attr(feature = "serde", derive(serde::Serialize, serde::Deserialize))]
#[cfg_attr(feature = "serde", serde(rename_all = "camelCase"))]
pub struct OpPayloadAttributes {
    /// The payload attributes
    #[cfg_attr(feature = "serde", serde(flatten))]
    pub payload_attributes: PayloadAttributes,
    /// Transactions is a field for rollups: the transactions list is forced into the block
    #[cfg_attr(feature = "serde", serde(skip_serializing_if = "Option::is_none"))]
    pub transactions: Option<Vec<Bytes>>,
    /// If true, the no transactions are taken out of the tx-pool, only transactions from the above
    /// Transactions list will be included.
    #[cfg_attr(feature = "serde", serde(skip_serializing_if = "Option::is_none"))]
    pub no_tx_pool: Option<bool>,
    /// If set, this sets the exact gas limit the block produced with.
    #[cfg_attr(
        feature = "serde",
        serde(skip_serializing_if = "Option::is_none", with = "alloy_serde::quantity::opt")
    )]
    pub gas_limit: Option<u64>,
    /// If set, this sets the EIP-1559 parameters for the block.
    ///
    /// Prior to Holocene activation, this field should always be [None].
    #[cfg_attr(feature = "serde", serde(skip_serializing_if = "Option::is_none"))]
    pub base_fee: Option<u128>,
}

<<<<<<< HEAD
/// Optimism Payload Attributes with parent block reference.
#[derive(Debug, Clone, PartialEq)]
#[cfg_attr(feature = "serde", derive(serde::Serialize, serde::Deserialize))]
pub struct OpAttributesWithParent {
    /// The payload attributes.
    pub attributes: OpPayloadAttributes,
    /// The parent block reference.
    pub parent: L2BlockInfo,
}

impl OpAttributesWithParent {
    /// Create a new [OpAttributesWithParent] instance.
    pub const fn new(attributes: OpPayloadAttributes, parent: L2BlockInfo) -> Self {
        Self { attributes, parent }
    }

    /// Returns the payload attributes.
    pub const fn attributes(&self) -> &OpPayloadAttributes {
        &self.attributes
    }

    /// Returns the parent block reference.
    pub const fn parent(&self) -> &L2BlockInfo {
        &self.parent
    }
=======
impl OpPayloadAttributes {
    /// Encodes the `eip1559` parameters for the payload.
    pub fn get_holocene_extra_data(
        &self,
        default_base_fee_params: BaseFeeParams,
    ) -> Result<Bytes, EIP1559ParamError> {
        self.eip_1559_params
            .map(|params| encode_holocene_extra_data(params, default_base_fee_params))
            .ok_or(EIP1559ParamError::NoEIP1559Params)?
    }

    /// Extracts the Holocene 1599 parameters from the encoded form:
    /// <https://github.com/ethereum-optimism/specs/blob/main/specs/protocol/holocene/exec-engine.md#eip1559params-encoding>
    ///
    /// Returns (`elasticity`, `denominator`)
    pub fn decode_eip_1559_params(&self) -> Option<(u32, u32)> {
        self.eip_1559_params.map(decode_eip_1559_params)
    }
>>>>>>> b3d21e16
}

#[cfg(all(test, feature = "serde"))]
mod test {
    use super::*;
    use alloc::vec;
    use alloy_primitives::{Address, B256, b64};
    use alloy_rpc_types_engine::PayloadAttributes;
    use core::str::FromStr;

    #[test]
    fn test_serde_roundtrip_attributes_pre_holocene() {
        let attributes = OpPayloadAttributes {
            payload_attributes: PayloadAttributes {
                timestamp: 0x1337,
                prev_randao: B256::ZERO,
                suggested_fee_recipient: Address::ZERO,
                withdrawals: Default::default(),
                parent_beacon_block_root: Some(B256::ZERO),
            },
            transactions: Some(vec![b"hello".to_vec().into()]),
            no_tx_pool: Some(true),
            gas_limit: Some(42),
            base_fee: Some(100_000),
        };

        let ser = serde_json::to_string(&attributes).unwrap();
        let de: OpPayloadAttributes = serde_json::from_str(&ser).unwrap();

        assert_eq!(attributes, de);
    }

    #[test]
    fn test_get_extra_data_post_holocene() {
        let attributes = OpPayloadAttributes {
            eip_1559_params: Some(B64::from_str("0x0000000800000008").unwrap()),
            ..Default::default()
        };
        let extra_data = attributes.get_holocene_extra_data(BaseFeeParams::new(80, 60));
        assert_eq!(extra_data.unwrap(), Bytes::copy_from_slice(&[0, 0, 0, 0, 8, 0, 0, 0, 8]));
    }

    #[test]
    fn test_get_extra_data_post_holocene_default() {
        let attributes =
            OpPayloadAttributes { eip_1559_params: Some(B64::ZERO), ..Default::default() };
        let extra_data = attributes.get_holocene_extra_data(BaseFeeParams::new(80, 60));
        assert_eq!(extra_data.unwrap(), Bytes::copy_from_slice(&[0, 0, 0, 0, 80, 0, 0, 0, 60]));
    }
}<|MERGE_RESOLUTION|>--- conflicted
+++ resolved
@@ -1,12 +1,8 @@
 //! Optimism-specific payload attributes.
 
 use alloc::vec::Vec;
-<<<<<<< HEAD
-use alloy_primitives::Bytes;
-=======
 use alloy_eips::eip1559::BaseFeeParams;
 use alloy_primitives::{B64, Bytes};
->>>>>>> b3d21e16
 use alloy_rpc_types_engine::PayloadAttributes;
 use op_alloy_consensus::{EIP1559ParamError, decode_eip_1559_params, encode_holocene_extra_data};
 
@@ -38,33 +34,6 @@
     pub base_fee: Option<u128>,
 }
 
-<<<<<<< HEAD
-/// Optimism Payload Attributes with parent block reference.
-#[derive(Debug, Clone, PartialEq)]
-#[cfg_attr(feature = "serde", derive(serde::Serialize, serde::Deserialize))]
-pub struct OpAttributesWithParent {
-    /// The payload attributes.
-    pub attributes: OpPayloadAttributes,
-    /// The parent block reference.
-    pub parent: L2BlockInfo,
-}
-
-impl OpAttributesWithParent {
-    /// Create a new [OpAttributesWithParent] instance.
-    pub const fn new(attributes: OpPayloadAttributes, parent: L2BlockInfo) -> Self {
-        Self { attributes, parent }
-    }
-
-    /// Returns the payload attributes.
-    pub const fn attributes(&self) -> &OpPayloadAttributes {
-        &self.attributes
-    }
-
-    /// Returns the parent block reference.
-    pub const fn parent(&self) -> &L2BlockInfo {
-        &self.parent
-    }
-=======
 impl OpPayloadAttributes {
     /// Encodes the `eip1559` parameters for the payload.
     pub fn get_holocene_extra_data(
@@ -83,7 +52,6 @@
     pub fn decode_eip_1559_params(&self) -> Option<(u32, u32)> {
         self.eip_1559_params.map(decode_eip_1559_params)
     }
->>>>>>> b3d21e16
 }
 
 #[cfg(all(test, feature = "serde"))]
