#![doc = include_str!("../README.md")]
#![doc(
    html_logo_url = "https://raw.githubusercontent.com/alloy-rs/core/main/assets/alloy.jpg",
    html_favicon_url = "https://raw.githubusercontent.com/alloy-rs/core/main/assets/favicon.ico"
)]
#![cfg_attr(not(test), warn(unused_crate_dependencies))]
#![cfg_attr(docsrs, feature(doc_cfg, doc_auto_cfg))]
#![cfg_attr(not(feature = "std"), no_std)]

extern crate alloc;

<<<<<<< HEAD
mod config;
pub use config::{Genesis, RollupConfig, SystemConfig};

mod genesis;
pub use genesis::{OpBaseFeeInfo, OpChainInfo, OpGenesisInfo};

mod net;
pub use net::{
    Connectedness, Direction, GossipScores, PeerDump, PeerInfo, PeerScores, PeerStats,
    ReqRespScores, TopicScores,
};

mod output;
pub use output::OutputResponse;

mod receipt;
pub use receipt::{L1BlockInfo, OpTransactionReceipt, OpTransactionReceiptFields};

mod safe_head;
pub use safe_head::SafeHeadResponse;

mod sync;
pub use sync::{L1BlockRef, L2BlockRef, SyncStatus};

=======
mod genesis;
pub use genesis::{OpBaseFeeInfo, OpChainInfo, OpGenesisInfo};

mod receipt;
pub use receipt::{L1BlockInfo, OpTransactionReceipt, OpTransactionReceiptFields};

>>>>>>> b3d21e16
mod transaction;
pub use transaction::{OpTransactionFields, OpTransactionRequest, Transaction};<|MERGE_RESOLUTION|>--- conflicted
+++ resolved
@@ -9,38 +9,11 @@
 
 extern crate alloc;
 
-<<<<<<< HEAD
-mod config;
-pub use config::{Genesis, RollupConfig, SystemConfig};
-
-mod genesis;
-pub use genesis::{OpBaseFeeInfo, OpChainInfo, OpGenesisInfo};
-
-mod net;
-pub use net::{
-    Connectedness, Direction, GossipScores, PeerDump, PeerInfo, PeerScores, PeerStats,
-    ReqRespScores, TopicScores,
-};
-
-mod output;
-pub use output::OutputResponse;
-
-mod receipt;
-pub use receipt::{L1BlockInfo, OpTransactionReceipt, OpTransactionReceiptFields};
-
-mod safe_head;
-pub use safe_head::SafeHeadResponse;
-
-mod sync;
-pub use sync::{L1BlockRef, L2BlockRef, SyncStatus};
-
-=======
 mod genesis;
 pub use genesis::{OpBaseFeeInfo, OpChainInfo, OpGenesisInfo};
 
 mod receipt;
 pub use receipt::{L1BlockInfo, OpTransactionReceipt, OpTransactionReceiptFields};
 
->>>>>>> b3d21e16
 mod transaction;
 pub use transaction::{OpTransactionFields, OpTransactionRequest, Transaction};