//! Receipt types for RPC

use alloy_consensus::{Receipt, ReceiptWithBloom};
use alloy_serde::OtherFields;
use op_alloy_consensus::{OpDepositReceipt, OpDepositReceiptWithBloom, OpReceiptEnvelope};
use serde::{Deserialize, Serialize};

/// OP Transaction Receipt type
#[derive(Clone, Debug, PartialEq, Eq, Serialize, Deserialize)]
#[serde(rename_all = "camelCase")]
#[doc(alias = "OpTxReceipt")]
pub struct OpTransactionReceipt {
    /// Regular eth transaction receipt including deposit receipts
    #[serde(flatten)]
    pub inner: alloy_rpc_types_eth::TransactionReceipt<OpReceiptEnvelope<alloy_rpc_types_eth::Log>>,
    /// L1 block info of the transaction.
    #[serde(flatten)]
    pub l1_block_info: L1BlockInfo,
}

impl alloy_network_primitives::ReceiptResponse for OpTransactionReceipt {
    fn contract_address(&self) -> Option<alloy_primitives::Address> {
        self.inner.contract_address
    }

    fn status(&self) -> bool {
        self.inner.inner.status()
    }

    fn block_hash(&self) -> Option<alloy_primitives::BlockHash> {
        self.inner.block_hash
    }

    fn block_number(&self) -> Option<u64> {
        self.inner.block_number
    }

    fn transaction_hash(&self) -> alloy_primitives::TxHash {
        self.inner.transaction_hash
    }

    fn transaction_index(&self) -> Option<u64> {
        self.inner.transaction_index()
    }

    fn gas_used(&self) -> u64 {
        self.inner.gas_used()
    }

    fn effective_gas_price(&self) -> u128 {
        self.inner.effective_gas_price()
    }

    fn blob_gas_used(&self) -> Option<u64> {
        self.inner.blob_gas_used()
    }

    fn blob_gas_price(&self) -> Option<u128> {
        self.inner.blob_gas_price()
    }

    fn from(&self) -> alloy_primitives::Address {
        self.inner.from()
    }

    fn to(&self) -> Option<alloy_primitives::Address> {
        self.inner.to()
    }

    fn cumulative_gas_used(&self) -> u64 {
        self.inner.cumulative_gas_used()
    }

    fn state_root(&self) -> Option<alloy_primitives::B256> {
        self.inner.state_root()
    }
}

/// Additional fields for Optimism transaction receipts: <https://github.com/ethereum-optimism/op-geth/blob/f2e69450c6eec9c35d56af91389a1c47737206ca/core/types/receipt.go#L87-L87>
#[derive(Clone, Copy, Debug, Default, PartialEq, Serialize, Deserialize)]
#[serde(rename_all = "camelCase")]
#[doc(alias = "OptimismTxReceiptFields")]
pub struct OpTransactionReceiptFields {
    /// L1 block info.
    #[serde(flatten)]
    pub l1_block_info: L1BlockInfo,
    /* --------------------------------------- Regolith --------------------------------------- */
    /// Deposit nonce for deposit transactions.
    ///
    /// Always null prior to the Regolith hardfork.
    #[serde(default, skip_serializing_if = "Option::is_none", with = "alloy_serde::quantity::opt")]
    pub deposit_nonce: Option<u64>,
    /* ---------------------------------------- Canyon ---------------------------------------- */
    /// Deposit receipt version for deposit transactions.
    ///
    /// Always null prior to the Canyon hardfork.
    #[serde(default, skip_serializing_if = "Option::is_none", with = "alloy_serde::quantity::opt")]
    pub deposit_receipt_version: Option<u64>,
}

/// Serialize/Deserialize l1FeeScalar to/from string
mod l1_fee_scalar_serde {
    use serde::{Deserialize, de};

    pub(super) fn serialize<S>(value: &Option<f64>, s: S) -> Result<S::Ok, S::Error>
    where
        S: serde::Serializer,
    {
        use alloc::string::ToString;
        if let Some(v) = value {
            return s.serialize_str(&v.to_string());
        }
        s.serialize_none()
    }

    pub(super) fn deserialize<'de, D>(deserializer: D) -> Result<Option<f64>, D::Error>
    where
        D: serde::Deserializer<'de>,
    {
        use alloc::string::String;
        let s: Option<String> = Option::deserialize(deserializer)?;
        if let Some(s) = s {
            return Ok(Some(s.parse::<f64>().map_err(de::Error::custom)?));
        }

        Ok(None)
    }
}

impl From<OpTransactionReceiptFields> for OtherFields {
    fn from(value: OpTransactionReceiptFields) -> Self {
        serde_json::to_value(value).unwrap().try_into().unwrap()
    }
}

/// L1 block info extracted from input of first transaction in every block.
///
/// The subset of [`OpTransactionReceiptFields`], that encompasses L1 block
/// info:
/// <https://github.com/ethereum-optimism/op-geth/blob/f2e69450c6eec9c35d56af91389a1c47737206ca/core/types/receipt.go#L87-L87>
#[derive(Clone, Copy, Debug, Default, PartialEq, Serialize, Deserialize)]
#[serde(rename_all = "camelCase")]
pub struct L1BlockInfo {
    /// L1 base fee is the minimum price per unit of gas.
    ///
    /// Present from pre-bedrock as de facto L1 price per unit of gas. L1 base fee after Bedrock.
    #[serde(default, skip_serializing_if = "Option::is_none", with = "alloy_serde::quantity::opt")]
    pub l1_gas_price: Option<u128>,
    /// L1 gas used.
    ///
    /// Present from pre-bedrock, deprecated as of Fjord.
    #[serde(default, skip_serializing_if = "Option::is_none", with = "alloy_serde::quantity::opt")]
    pub l1_gas_used: Option<u128>,
    /// L1 fee for the transaction.
    ///
    /// Present from pre-bedrock.
    #[serde(default, skip_serializing_if = "Option::is_none", with = "alloy_serde::quantity::opt")]
    pub l1_fee: Option<u128>,
    /// L1 fee scalar for the transaction
    ///
    /// Present from pre-bedrock to Ecotone. Null after Ecotone.
    #[serde(default, skip_serializing_if = "Option::is_none", with = "l1_fee_scalar_serde")]
    pub l1_fee_scalar: Option<f64>,
    /* ---------------------------------------- Ecotone ---------------------------------------- */
    /// L1 base fee scalar. Applied to base fee to compute weighted gas price multiplier.
    ///
    /// Always null prior to the Ecotone hardfork.
    #[serde(default, skip_serializing_if = "Option::is_none", with = "alloy_serde::quantity::opt")]
    pub l1_base_fee_scalar: Option<u128>,
    /// L1 blob base fee.
    ///
    /// Always null prior to the Ecotone hardfork.
    #[serde(default, skip_serializing_if = "Option::is_none", with = "alloy_serde::quantity::opt")]
    pub l1_blob_base_fee: Option<u128>,
    /// L1 blob base fee scalar. Applied to blob base fee to compute weighted gas price multiplier.
    ///
    /// Always null prior to the Ecotone hardfork.
    #[serde(default, skip_serializing_if = "Option::is_none", with = "alloy_serde::quantity::opt")]
    pub l1_blob_base_fee_scalar: Option<u128>,
    /* ---------------------------------------- Isthmus ---------------------------------------- */
    /// Operator fee scalar.
    ///
    /// Always null prior to the Isthmus hardfork.
    #[serde(default, skip_serializing_if = "Option::is_none", with = "alloy_serde::quantity::opt")]
    pub operator_fee_scalar: Option<u128>,
    /// Operator fee constant.
    ///
    /// Always null prior to the Isthmus hardfork.
    #[serde(default, skip_serializing_if = "Option::is_none", with = "alloy_serde::quantity::opt")]
    pub operator_fee_constant: Option<u128>,
<<<<<<< HEAD
    /* ---------------------------------------- Jovian ---------------------------------------- */
    /// DA footprint gas scalar. Used to set the DA footprint block limit on the L2.
    ///
    /// Always null prior to the Jovian hardfork.
    #[serde(default, skip_serializing_if = "Option::is_none", with = "alloy_serde::quantity::opt")]
    pub da_footprint_gas_scalar: Option<u16>,
=======
    /// Token ratio between eth and mnt
    #[serde(default, skip_serializing_if = "Option::is_none", with = "alloy_serde::quantity::opt")]
    pub token_ratio: Option<u128>,
>>>>>>> 66375676
}

impl Eq for L1BlockInfo {}

impl From<OpTransactionReceipt> for OpReceiptEnvelope<alloy_primitives::Log> {
    fn from(value: OpTransactionReceipt) -> Self {
        let inner_envelope = value.inner.inner;

        /// Helper function to convert the inner logs within a [ReceiptWithBloom] from RPC to
        /// consensus types.
        #[inline(always)]
        fn convert_standard_receipt(
            receipt: ReceiptWithBloom<Receipt<alloy_rpc_types_eth::Log>>,
        ) -> ReceiptWithBloom<Receipt<alloy_primitives::Log>> {
            let ReceiptWithBloom { logs_bloom, receipt } = receipt;

            let consensus_logs = receipt.logs.into_iter().map(|log| log.inner).collect();
            ReceiptWithBloom {
                receipt: Receipt {
                    status: receipt.status,
                    cumulative_gas_used: receipt.cumulative_gas_used,
                    logs: consensus_logs,
                },
                logs_bloom,
            }
        }

        match inner_envelope {
            OpReceiptEnvelope::Legacy(receipt) => Self::Legacy(convert_standard_receipt(receipt)),
            OpReceiptEnvelope::Eip2930(receipt) => Self::Eip2930(convert_standard_receipt(receipt)),
            OpReceiptEnvelope::Eip1559(receipt) => Self::Eip1559(convert_standard_receipt(receipt)),
            OpReceiptEnvelope::Eip7702(receipt) => Self::Eip7702(convert_standard_receipt(receipt)),
            OpReceiptEnvelope::Deposit(OpDepositReceiptWithBloom { logs_bloom, receipt }) => {
                let consensus_logs = receipt.inner.logs.into_iter().map(|log| log.inner).collect();
                let consensus_receipt = OpDepositReceiptWithBloom {
                    receipt: OpDepositReceipt {
                        inner: Receipt {
                            status: receipt.inner.status,
                            cumulative_gas_used: receipt.inner.cumulative_gas_used,
                            logs: consensus_logs,
                        },
                        deposit_nonce: receipt.deposit_nonce,
                        deposit_receipt_version: receipt.deposit_receipt_version,
                    },
                    logs_bloom,
                };
                Self::Deposit(consensus_receipt)
            }
        }
    }
}

#[cfg(test)]
mod tests {
    use super::*;
    use alloc::string::ToString;
    use serde_json::{Value, json};

    // <https://github.com/alloy-rs/op-alloy/issues/18>
    #[test]
    fn parse_rpc_receipt() {
        let s = r#"{
        "blockHash": "0x9e6a0fb7e22159d943d760608cc36a0fb596d1ab3c997146f5b7c55c8c718c67",
        "blockNumber": "0x6cfef89",
        "contractAddress": null,
        "cumulativeGasUsed": "0xfa0d",
        "depositNonce": "0x8a2d11",
        "effectiveGasPrice": "0x0",
        "from": "0xdeaddeaddeaddeaddeaddeaddeaddeaddead0001",
        "gasUsed": "0xfa0d",
        "logs": [],
        "logsBloom": "0x00000000000000000000000000000000000000000000000000000000000000000000000000000000000000000000000000000000000000000000000000000000000000000000000000000000000000000000000000000000000000000000000000000000000000000000000000000000000000000000000000000000000000000000000000000000000000000000000000000000000000000000000000000000000000000000000000000000000000000000000000000000000000000000000000000000000000000000000000000000000000000000000000000000000000000000000000000000000000000000000000000000000000000000000000000000",
        "status": "0x1",
        "to": "0x4200000000000000000000000000000000000015",
        "transactionHash": "0xb7c74afdeb7c89fb9de2c312f49b38cb7a850ba36e064734c5223a477e83fdc9",
        "transactionIndex": "0x0",
        "type": "0x7e",
        "l1GasPrice": "0x3ef12787",
        "l1GasUsed": "0x1177",
        "l1Fee": "0x5bf1ab43d",
        "l1BaseFeeScalar": "0x1",
        "l1BlobBaseFee": "0x600ab8f05e64",
        "l1BlobBaseFeeScalar": "0x1",
        "operatorFeeScalar": "0x1",
        "operatorFeeConstant": "0x1",
        "daFootprintGasScalar": "0x1"
    }"#;

        let receipt: OpTransactionReceipt = serde_json::from_str(s).unwrap();
        let value = serde_json::to_value(&receipt).unwrap();
        let expected_value = serde_json::from_str::<serde_json::Value>(s).unwrap();
        assert_eq!(value, expected_value);
    }

    #[test]
    fn serialize_empty_optimism_transaction_receipt_fields_struct() {
        let op_fields = OpTransactionReceiptFields::default();

        let json = serde_json::to_value(op_fields).unwrap();
        assert_eq!(json, json!({}));
    }

    #[test]
    fn serialize_l1_fee_scalar() {
        let op_fields = OpTransactionReceiptFields {
            l1_block_info: L1BlockInfo { l1_fee_scalar: Some(0.678), ..Default::default() },
            ..Default::default()
        };

        let json = serde_json::to_value(op_fields).unwrap();

        assert_eq!(json["l1FeeScalar"], serde_json::Value::String("0.678".to_string()));
    }

    #[test]
    fn deserialize_l1_fee_scalar() {
        let json = json!({
            "l1FeeScalar": "0.678"
        });

        let op_fields: OpTransactionReceiptFields = serde_json::from_value(json).unwrap();
        assert_eq!(op_fields.l1_block_info.l1_fee_scalar, Some(0.678f64));

        let json = json!({
            "l1FeeScalar": Value::Null
        });

        let op_fields: OpTransactionReceiptFields = serde_json::from_value(json).unwrap();
        assert_eq!(op_fields.l1_block_info.l1_fee_scalar, None);

        let json = json!({});

        let op_fields: OpTransactionReceiptFields = serde_json::from_value(json).unwrap();
        assert_eq!(op_fields.l1_block_info.l1_fee_scalar, None);
    }
}<|MERGE_RESOLUTION|>--- conflicted
+++ resolved
@@ -188,18 +188,15 @@
     /// Always null prior to the Isthmus hardfork.
     #[serde(default, skip_serializing_if = "Option::is_none", with = "alloy_serde::quantity::opt")]
     pub operator_fee_constant: Option<u128>,
-<<<<<<< HEAD
     /* ---------------------------------------- Jovian ---------------------------------------- */
     /// DA footprint gas scalar. Used to set the DA footprint block limit on the L2.
     ///
     /// Always null prior to the Jovian hardfork.
     #[serde(default, skip_serializing_if = "Option::is_none", with = "alloy_serde::quantity::opt")]
     pub da_footprint_gas_scalar: Option<u16>,
-=======
     /// Token ratio between eth and mnt
     #[serde(default, skip_serializing_if = "Option::is_none", with = "alloy_serde::quantity::opt")]
     pub token_ratio: Option<u128>,
->>>>>>> 66375676
 }
 
 impl Eq for L1BlockInfo {}
